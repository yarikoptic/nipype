--- conflicted
+++ resolved
@@ -1,4 +1,12 @@
-<<<<<<< HEAD
+nipype (0.10.0-2) unstable; urgency=medium
+
+  [ Andreas Tille ]
+  * Team upload.
+  * debian/blends, debian/upstream/metadata: Moved publication data where
+    they belong to
+
+ -- Yaroslav Halchenko <debian@onerussian.com>  Tue, 28 Oct 2014 11:28:34 -0400
+
 nipype (0.10.0-1) unstable; urgency=medium
 
   * New upstream release
@@ -23,15 +31,6 @@
       to resolve issues with context handler on older numpy's
 
  -- Yaroslav Halchenko <debian@onerussian.com>  Wed, 22 Oct 2014 21:32:32 -0400
-=======
-nipype (0.9.2-2) UNRELEASED; urgency=medium
-
-  * Team upload.
-  * debian/blends, debian/upstream/metadata: Moved publication data where
-    they belong to
-
- -- Andreas Tille <tille@debian.org>  Thu, 31 Jul 2014 15:09:56 +0200
->>>>>>> 632c1466
 
 nipype (0.9.2-1) unstable; urgency=low
 

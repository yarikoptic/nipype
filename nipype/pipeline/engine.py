# emacs: -*- mode: python; py-indent-offset: 4; indent-tabs-mode: nil -*-
# vi: set ft=python sts=4 ts=4 sw=4 et:
"""Defines functionality for pipelined execution of interfaces

The `Pipeline` class provides core functionality for batch processing.

   Change directory to provide relative paths for doctests
   >>> import os
   >>> filepath = os.path.dirname( os.path.realpath( __file__ ) )
   >>> datadir = os.path.realpath(os.path.join(filepath, '../testing/data'))
   >>> os.chdir(datadir)

"""

from copy import deepcopy
import logging.handlers
import os
import pwd
from shutil import rmtree
from socket import gethostname
import sys
from tempfile import mkdtemp
from time import sleep, strftime
from traceback import format_exception
from warnings import warn

<<<<<<< HEAD
import numpy as np

from nipype.utils.misc import mktree

from nipype.utils.misc import package_check
package_check('networkx', '1.0')
import networkx as nx

=======
from enthought.traits.trait_handlers import TraitDictObject, TraitListObject
import numpy as np

from nipype.utils.misc import package_check
import shutil
package_check('networkx', '1.0')
import networkx as nx
>>>>>>> fcc45ef5
try:
    from IPython.kernel.contexts import ConnectionRefusedError
except:
    pass

from nipype.interfaces.base import (traits, File, Directory, InputMultiPath,
                                    CommandLine, Undefined,
                                    OutputMultiPath, TraitedSpec,
                                    DynamicTraitedSpec,
                                    Bunch, InterfaceResult)
from nipype.utils.misc import isdefined
from nipype.utils.filemanip import (save_json, FileNotFoundError,
                                    filename_to_list, list_to_filename,
                                    copyfiles, fnames_presuffix)

from nipype.pipeline.utils import (_generate_expanded_graph,
                                   _create_pickleable_graph, export_graph,
                                   _report_nodes_not_run, make_output_dir)
from nipype.utils.config import config

#Sets up logging for pipeline and nodewrapper execution
LOG_FILENAME = 'pypeline.log'
logging.basicConfig()
logger = logging.getLogger('workflow')
fmlogger = logging.getLogger('filemanip')
iflogger = logging.getLogger('interface')
hdlr = logging.handlers.RotatingFileHandler(LOG_FILENAME,
                                            maxBytes=256000,
                                            backupCount=4)
formatter = logging.Formatter(fmt='%(asctime)s,%(msecs)d %(name)-2s '\
                                  '%(levelname)-2s:\n\t %(message)s',
                              datefmt='%y%m%d-%H:%M:%S')
hdlr.setFormatter(formatter)
logger.addHandler(hdlr)
logger.setLevel(logging.getLevelName(config.get('logging','workflow_level')))
fmlogger.addHandler(hdlr)
fmlogger.setLevel(logging.getLevelName(config.get('logging','filemanip_level')))
iflogger.addHandler(hdlr)
iflogger.setLevel(logging.getLevelName(config.get('logging','interface_level')))

class WorkflowBase(object):
    """ Define common attributes and functions for workflows and nodes
    """

    def __init__(self, name=None, base_dir=None,
                 overwrite=False, **kwargs):
        """ Initialize base parameters of a workflow or node

        Parameters
        ----------

        base_dir : directory
            base output directory (will be hashed before creations)
            default=None, which results in the use of mkdtemp
        overwrite : Boolean
            Whether to overwrite contents of output directory if it already
            exists. If directory exists and hash matches it
            assumes that process has been executed (default : False)
        name : string (mandatory)
            Name of this node. Name must be alphanumeric and not contain any
            special characters (e.g., '.', '@').
        """
        self.base_dir = base_dir
        self.overwrite = overwrite
        self.config = {}
        if name is None:
            raise Exception("init requires a name for this %s" % self.__class__.__name__)
        if '.' in name:
            raise Exception('the name keyword-arg must not contain a period "."')
        self.name = name
        # for compatibility with node expansion using iterables
        self._id = self.name
        self._hierarchy = None

    @property
    def inputs(self):
        raise NotImplementedError

    @property
    def outputs(self):
        raise NotImplementedError

    def clone(self, name):
        if name is None:
            raise Exception('Cloning requires a new name')
        if hasattr(self, '_flatgraph'):
            self._flatgraph = None
        if hasattr(self, '_execgraph'):
            self._execgraph = None
        clone = deepcopy(self)
        clone.name = name
        clone._id = name
        clone._reset_hierarchy()
        return clone

    def _check_outputs(self, parameter):
        return hasattr(self.outputs, parameter)

    def _check_inputs(self, parameter):
        return hasattr(self.inputs, parameter)

    def __repr__(self):
        if self._hierarchy:
            return '.'.join((self._hierarchy, self._id))
        else:
            return self._id

    def _output_directory(self):
        if self.base_dir is None:
            self.base_dir = mkdtemp()
        return os.path.abspath(os.path.join(self.base_dir,
                                            self.name))

    def save(self, filename=None):
        if filename is None:
            filename = 'temp.npz'
        np.savez(filename, object=self)

    def load(self, filename):
        np.load(filename)

    def _report_crash(self, traceback=None, execgraph=None):
        """Writes crash related information to a file
        """
        name = self._id
        if self.result and hasattr(self.result, 'runtime') and \
                self.result.runtime:
            if isinstance(self.result.runtime, list):
                host = self.result.runtime[0].hostname
            else:
                host = self.result.runtime.hostname
        else:
            host = gethostname()
        message = ['Node %s failed to run on host %s.' % (name,
                                                          host)]
        logger.error(message)
        if not traceback:
            exc_type, exc_value, exc_traceback = sys.exc_info()
            traceback = format_exception(exc_type,
                                         exc_value,
                                         exc_traceback)
        timeofcrash = strftime('%Y%m%d-%H%M%S')
        login_name = pwd.getpwuid(os.geteuid())[0]
        crashfile = 'crash-%s-%s-%s.npz' % (timeofcrash,
                                            login_name,
                                            name)
        if hasattr(self, 'config') and ('crashdump_dir' in self.config.keys()):
            if not os.path.exists(self.config['crashdump_dir']):
                os.makedirs(self.config['crashdump_dir'])
            crashfile = os.path.join(self.config['crashdump_dir'],
                                     crashfile)
        else:
            crashfile = os.path.join(os.getcwd(), crashfile)
        pklgraph = _create_pickleable_graph(execgraph,
                                            show_connectinfo=True)
        logger.info('Saving crash info to %s' % crashfile)
        logger.info(''.join(traceback))
        np.savez(crashfile, node=self, execgraph=pklgraph, traceback=traceback)
        return crashfile

class Workflow(WorkflowBase):
    """Controls the setup and execution of a pipeline of processes
    """

    def __init__(self, **kwargs):
        super(Workflow, self).__init__(**kwargs)
        self._graph = nx.DiGraph()
        self.ipyclient = None
        self.taskclient = None
        try:
            name = 'IPython.kernel.client'
            __import__(name)
            self.ipyclient = sys.modules[name]
        except ImportError:
            warn("Ipython kernel not found.  Parallel execution will be" \
                     "unavailable", ImportWarning)
        # attributes for running with manager
        self.procs = None
        self.depidx = None
        self.proc_done = None
        self.proc_pending = None
        self._flatgraph = None
        self._execgraph = None

    # PUBLIC API

    def connect(self, *args):
        """Connect nodes in the pipeline.

        This routine also checks if inputs and outputs are actually provided by
        the nodes that are being connected.

        Creates edges in the directed graph using the nodes and edges specified
        in the `connection_list`.  Uses the NetworkX method
        DiGraph.add_edges_from.

        Parameters
        ----------
        args : list or a set of four positional arguments

            Four positional arguments of the form::

              connect(source, sourceoutput, dest, destinput)

            source : nodewrapper node
            sourceoutput : string (must be in source.outputs)
            dest : nodewrapper node
            destinput : string (must be in dest.inputs)

            A list of 3-tuples of the following form::

             [(source, target,
                 [('sourceoutput/attribute', 'targetinput'),
                 ...]),
             ...]

            Or::

             [(source, target, [(('sourceoutput1', func, arg2, ...),
                                         'targetinput'), ...]),
             ...]
             sourceoutput1 will always be the first argument to func
             and func will be evaluated and the results sent ot targetinput
        """
        if len(args)==1:
            connection_list = args[0]
        elif len(args)==4:
            connection_list = [(args[0], args[2], [(args[1], args[3])])]
        else:
            raise Exception('unknown set of parameters to connect function')
        not_found = []
        newnodes = []
        for srcnode, destnode, _ in connection_list:
            if (srcnode not in newnodes) and (srcnode not in self._graph.nodes()):
                newnodes.append(srcnode)
            if (destnode not in newnodes) and (destnode not in self._graph.nodes()):
                newnodes.append(destnode)
        if newnodes:
            self._check_nodes(newnodes)
            for node in newnodes:
                if node._hierarchy is None:
                    node._hierarchy = self.name
        for srcnode, destnode, connects in connection_list:
            for source, dest in connects:
                # Currently datasource/sink/grabber.io modules
                # determine their inputs/outputs depending on
                # connection settings.  Skip these modules in the check
                if not (hasattr(destnode, '_interface') and '.io' in str(destnode._interface.__class__)):
                    if not destnode._check_inputs(dest):
                        not_found.append(['in', destnode.name, dest])
                if not (hasattr(srcnode, '_interface') and '.io' in str(srcnode._interface.__class__)):
                    if isinstance(source, tuple):
                        # handles the case that source is specified
                        # with a function
                        sourcename = source[0]
                    elif isinstance(source, str):
                        sourcename = source
                    else:
                        raise Exception('Unknown source specification in' \
                                         'connection from output of %s'%
                                        srcnode.name)
                    if sourcename and not srcnode._check_outputs(sourcename):
                        not_found.append(['out', srcnode.name, sourcename])
        for info in not_found:
            warn("Module %s has no %sput called %s\n"%(info[1], info[0],
                                                       info[2]))
        if not_found:
            raise Exception('Some connections were not found')
        # add connections
        for srcnode, destnode, connects in connection_list:
            edge_data = self._graph.get_edge_data(srcnode, destnode, None)
            if edge_data:
                logger.debug('(%s, %s): Edge data exists: %s' % \
                                 (srcnode, destnode, str(edge_data)))
                for data in connects:
                    if data not in edge_data['connect']:
                        edge_data['connect'].append(data)
                self._graph.add_edges_from([(srcnode, destnode, edge_data)])
            else:
                logger.debug('(%s, %s): No edge data' % (srcnode, destnode))
                self._graph.add_edges_from([(srcnode, destnode,
                                             {'connect': connects})])
            edge_data = self._graph.get_edge_data(srcnode, destnode, None)
            logger.debug('(%s, %s): new edge data: %s'% (srcnode, destnode,
                                                         str(edge_data)))

    def add_nodes(self, nodes):
        """ Wraps the networkx functionality in a more semantically
        relevant function name

        Parameters
        ----------
        nodes : list
            A list of WorkflowBase-based objects
        """
        newnodes = [node for node in nodes if node not in self._graph.nodes()]
        if not newnodes:
            logger.debug('no new nodes to add')
            return
        for node in newnodes:
            if not issubclass(node.__class__, WorkflowBase):
                raise Exception('Node %s must be a subclass of WorkflowBase' % str(node))
        self._check_nodes(newnodes)
        for node in newnodes:
            if node._hierarchy is None:
                node._hierarchy = self.name
        self._graph.add_nodes_from(newnodes)

    @property
    def inputs(self):
        return self._get_inputs()

    @property
    def outputs(self):
        return self._get_outputs()

    def execnodes(self):
        if self._execgraph:
            return self._execgraph.nodes()
        return None
        
    def get_exec_node(self, name):
        if self._execgraph:
            return [node  for node in self._execgraph.nodes() if name == str(node)].pop()
        return None

    def get_node(self, name):
        """Return an internal node by name
        """
        nodenames = name.split('.')
        nodename = nodenames[0]
        outnode = [node for node in self._graph.nodes() if str(node).endswith(nodename)]
        if outnode:
            outnode = outnode[0]
            if nodenames[1:] and issubclass(outnode.__class__, Workflow):
                outnode = outnode.get_node('.'.join(nodenames[1:]))
        else:
            outnode = None
        return outnode

    def write_graph(self, dotfilename='graph.dot', graph2use='orig'):
        """
        graph2use = 'orig', 'flat', 'exec'
        """
        graph = self._graph
        if graph2use in ['flat', 'exec']:
            if self._flatgraph is None:
                self._create_flat_graph()
            graph = self._flatgraph
        if graph2use == 'exec':
            graph = self._execgraph
            if graph is None:
                graph = _generate_expanded_graph(deepcopy(self._flatgraph))
        export_graph(graph, self.base_dir, dotfilename=dotfilename)

    def run(self, inseries=False):
        """ Execute the workflow

        Parameters
        ----------
        
        inseries: Boolean
            Execute workflow in series
        """
        self._create_flat_graph()
        self._execgraph = _generate_expanded_graph(deepcopy(self._flatgraph))
        for node in self._execgraph.nodes():
            node.config = self.config
        if inseries == True:
            self._execute_in_series()
        else:
            self._execute_with_manager()
        
    # PRIVATE API AND FUNCTIONS

    def _check_nodes(self, nodes):
        "docstring for _check_nodes"
        node_names = [node.name for node in self._graph.nodes()]
        node_lineage = [node._hierarchy for node in self._graph.nodes()]
        for node in nodes:
            if node.name in node_names:
                idx = node_names.index(node.name)
                if node._hierarchy == node_lineage[idx]:
                    raise Exception('Duplicate node name %s found.'%node.name)
            else:
                node_names.append(node.name)

    def _has_attr(self, parameter, subtype='in'):
        if subtype == 'in':
            subobject = self.inputs
        else:
            subobject = self.outputs
        attrlist = parameter.split('.')
        cur_out = subobject
        for attr in attrlist:
            if not hasattr(cur_out, attr):
                return False
            cur_out = getattr(cur_out, attr)
        return True

    def _get_parameter_node(self, parameter, subtype='in'):
        if subtype == 'in':
            subobject = self.inputs
        else:
            subobject = self.outputs
        attrlist = parameter.split('.')
        cur_out = subobject
        for attr in attrlist[:-1]:
            cur_out = getattr(cur_out, attr)
        return cur_out.traits()[attrlist[-1]].node

    def _check_outputs(self, parameter):
        return self._has_attr(parameter, subtype='out')

    def _check_inputs(self, parameter):
        return self._has_attr(parameter, subtype='in')

    def _get_inputs(self):
        inputdict = TraitedSpec()
        for node in self._graph.nodes():
            inputdict.add_trait(node.name, traits.Instance(TraitedSpec))
            if isinstance(node, Workflow):
                setattr(inputdict, node.name, node.inputs)
            else:
                taken_inputs = []
                for _, _, d in self._graph.in_edges_iter(nbunch=node, data=True):
                    for cd in d['connect']:
                        taken_inputs.append(cd[1])
                unconnectedinputs = TraitedSpec()
                for key, trait in node.inputs.items():
                    if key not in taken_inputs:
                        unconnectedinputs.add_trait(key, traits.Trait(trait, node=node))
                        value = getattr(node.inputs, key)
                        setattr(unconnectedinputs, key, value)
                setattr(inputdict, node.name, unconnectedinputs)
                getattr(inputdict, node.name).on_trait_change(self._set_input)
        return inputdict

    def _get_outputs(self):
        outputdict = TraitedSpec()
        for node in self._graph.nodes():
            outputdict.add_trait(node.name, traits.Instance(TraitedSpec))
            if isinstance(node, Workflow):
                setattr(outputdict, node.name, node.outputs)
            else:
                outputs = TraitedSpec()
                for key, _ in node.outputs.items():
                    outputs.add_trait(key, traits.Any(node=node))
                    setattr(outputs, key, None)
                setattr(outputdict, node.name, outputs)
        return outputdict

    def _set_input(self, object, name, newvalue):
        object.traits()[name].node.set_input(name, newvalue)

    def _set_node_input(self, node, param, source, sourceinfo):
        """Set inputs of a node given the edge connection"""
        if isinstance(sourceinfo, str):
            val = source.get_output(sourceinfo)
        elif isinstance(sourceinfo, tuple):
            if callable(sourceinfo[1]):
                val = sourceinfo[1](source.get_output(sourceinfo[0]),
                                    *sourceinfo[2:])
        newval = val
        if isinstance(val, TraitDictObject):
            newval = dict(val)
        if isinstance(val, TraitListObject):
            newval = val[:]
        logger.debug('setting node input: %s->%s', param, str(newval))
        node.set_input(param, deepcopy(newval))

    def _create_flat_graph(self):
        self._flatgraph = None
        self._execgraph = None
        workflowcopy = deepcopy(self)
        workflowcopy._generate_execgraph()
        self._flatgraph = workflowcopy._graph

    def _reset_hierarchy(self):
        for node in self._graph.nodes():
            if isinstance(node, Workflow):
                node._reset_hierarchy()
                for innernode in node._graph.nodes():
                    innernode._hierarchy = '.'.join((self.name,innernode._hierarchy))
            else:
                node._hierarchy = self.name

    def _generate_execgraph(self):
        nodes2remove = []
        if not nx.is_directed_acyclic_graph(self._graph):
            raise Exception('Workflow: %s is not a directed acyclic graph (DAG)'%self.name)
        for node in self._graph.nodes():
            if isinstance(node, Workflow):
                nodes2remove.append(node)
                for u, _, d in self._graph.in_edges_iter(nbunch=node, data=True):
                    for cd in d['connect']:
                        logger.debug("in: %s" % str (cd))
                        dstnode = node._get_parameter_node(cd[1],subtype='in')
                        srcnode = u
                        srcout = cd[0]
                        dstin = cd[1].split('.')[-1]
                        self.connect(srcnode, srcout, dstnode, dstin)
                for _, v, d in self._graph.out_edges_iter(nbunch=node, data=True):
                    for cd in d['connect']:
                        logger.debug("out: %s" % str (cd))
                        dstnode = v
                        if isinstance(cd[0], tuple):
                            parameter = cd[0][0]
                        else:
                            parameter = cd[0]
                        srcnode = node._get_parameter_node(parameter, subtype='out')
                        if isinstance(cd[0], tuple):
                            srcout = list(cd[0])
                            srcout[0] = parameter.split('.')[-1]
                            srcout = tuple(srcout)
                        else:
                            srcout = parameter.split('.')[-1]
                        dstin = cd[1]
                        self.connect(srcnode, srcout, dstnode, dstin)
                # expand the workflow node
                node._generate_execgraph()
                for innernode in node._graph.nodes():
                    innernode._hierarchy = '.'.join((self.name,innernode._hierarchy))
                self._graph.add_nodes_from(node._graph.nodes())
                self._graph.add_edges_from(node._graph.edges(data=True))
        if nodes2remove:
            self._graph.remove_nodes_from(nodes2remove)

    def _execute_in_series(self, updatehash=False, force_execute=None):
        """Executes a pre-defined pipeline in a serial order.

        Parameters
        ----------
        updatehash : boolean
            Allows one to rerun a pipeline and update all the hashes without
            actually executing any of the underlying interfaces. This is useful
            when moving the working directory from one location to another. It
            is also useful when the hashing function itself changes (although
            we hope that this will not happen often). default [False]
        force_execute : list of strings
            This forces execution of a node even if updatehash is True
        """
        # In the absence of a dirty bit on the object, generate the
        # parameterization each time before running
        logger.info("Running serially.")
        old_wd = os.getcwd()
        notrun = []
        donotrun = []
        for node in nx.topological_sort(self._execgraph):
            # Assign outputs from dependent executed nodes to current node.
            # The dependencies are stored as data on edges connecting
            # nodes.
            try:
                if node in donotrun:
                    continue
                for edge in self._execgraph.in_edges_iter(node):
                    data = self._execgraph.get_edge_data(*edge)
                    logger.debug('setting input: %s->%s %s',
                                 edge[0], edge[1], str(data))
                    for sourceinfo, destname in data['connect']:
                        self._set_node_input(node, destname,
                                             edge[0], sourceinfo)
                self._set_output_directory_base(node)
                redo = None
                if force_execute:
                    if isinstance(force_execute, str):
                        force_execute = [force_execute]
                    redo = any([node.name.lower()==l.lower() \
                                    for l in force_execute])
                if updatehash and not redo:
                    node.run(updatehash=updatehash)
                else:
                    node.run(force_execute=redo)
            except:
                os.chdir(old_wd)
                if config.getboolean('execution', 'stop_on_first_crash'):
                    raise
                # bare except, but i really don't know where a
                # node might fail
                crashfile = node._report_crash(execgraph=self._execgraph)
                # remove dependencies from queue
                subnodes = nx.dfs_preorder(self._execgraph, node)
                notrun.append(dict(node = node,
                                   dependents = subnodes,
                                   crashfile = crashfile))
                donotrun.extend(subnodes)
        _report_nodes_not_run(notrun)


    def _set_output_directory_base(self, node):
        """Determine output directory and create it
        """
        # update parameterization of output directory
        if self.base_dir is None:
            self.base_dir = mkdtemp()
        outputdir = self.base_dir
        if node._hierarchy:
            outputdir = os.path.join(outputdir, *node._hierarchy.split('.'))
        if node.parameterization:
            outputdir = os.path.join(outputdir, *node.parameterization)
        if not os.path.exists(outputdir):
            os.makedirs(outputdir)
        node.base_dir = os.path.abspath(outputdir)

    def _generate_dependency_list(self):
        """ Generates a dependency list for a list of graphs. Adds the
        following attributes to the pipeline:

        New attributes:
        ---------------

        procs: list (N) of underlying interface elements to be
        processed
        proc_done: a boolean vector (N) signifying whether a process
        has been executed
        proc_pending: a boolean vector (N) signifying whether a
        process is currently running.
        Note: A process is finished only when both proc_done==True and
        proc_pending==False
        depidx: a boolean matrix (NxN) storing the dependency
        structure accross processes. Process dependencies are derived
        from each column.
        """
        if not self._execgraph:
            raise Exception('Execution graph has not been generated')
        self.procs = self._execgraph.nodes()
        self.depidx = nx.adj_matrix(self._execgraph).__array__()
        self.proc_done    = np.zeros(len(self.procs), dtype=bool)
        self.proc_pending = np.zeros(len(self.procs), dtype=bool)

    def _remove_node_deps(self, jobid, crashfile):
        subnodes = nx.dfs_preorder(self._execgraph, self.procs[jobid])
        for node in subnodes:
            idx = self.procs.index(node)
            self.proc_done[idx] = True
            self.proc_pending[idx] = False
        return dict(node = self.procs[jobid],
                    dependents = subnodes,
                    crashfile = crashfile)

    def _execute_with_manager(self):
        """Executes a pre-defined pipeline is distributed approaches
        based on IPython's parallel processing interface
        """
        if config.getboolean('execution', 'run_in_series'):
            self._execute_in_series()
            return
        # retrieve clients again
        if not self.taskclient:
            try:
                self.taskclient = self.ipyclient.TaskClient()
            except Exception, e:
                if isinstance(e, ConnectionRefusedError):
                    warn("No clients found, running serially for now.")
                if isinstance(e, ValueError):
                    warn("Ipython kernel not installed")
                self._execute_in_series()
                return
        logger.info("Running in parallel.")
        # self.taskclient.clear()
        # in the absence of a dirty bit on the object, generate the
        # parameterization each time before running
        # Generate appropriate structures for worker-manager model
        self._generate_dependency_list()
        # get number of ipython clients available
        self.pending_tasks = []
        self.readytorun = []
        # setup polling
        notrun = []
        while np.any(self.proc_done==False) | np.any(self.proc_pending==True):
            toappend = []
            # trigger callbacks for any pending results
            while self.pending_tasks:
                taskid, jobid = self.pending_tasks.pop()
                try:
                    res = self.taskclient.get_task_result(taskid, block=False)
                    if res:
                        if res['traceback']:
                            self.procs[jobid]._result = res['result']
                            self.procs[jobid]._traceback = res['traceback']
                            crashfile = self.procs[jobid]._report_crash(traceback=res['traceback'],
                                                                        execgraph=self._execgraph)
                            # remove dependencies from queue
                            notrun.append(self._remove_node_deps(jobid, crashfile))
                        else:
                            self._task_finished_cb(res['result'], jobid)
                    else:
                        toappend.insert(0, (taskid, jobid))
                except:
                    crashfile = self.procs[jobid]._report_crash(execgraph=self._execgraph)
                    # remove dependencies from queue
                    notrun.append(self._remove_node_deps(jobid, crashfile))
            if toappend:
                self.pending_tasks.extend(toappend)
            #else:
            #    self.taskclient.clear()
            self._send_procs_to_workers()
            sleep(2)
        #self.taskclient.clear()
        _report_nodes_not_run(notrun)

    def _send_procs_to_workers(self):
        """ Sends jobs to workers using ipython's taskclient interface
        """
        while np.any(self.proc_done == False):
            # Check to see if a job is available
            jobids = np.flatnonzero((self.proc_done == False) & \
                                        np.all(self.depidx==0, axis=0))
            if len(jobids)>0:
                # send all available jobs
                logger.info('Submitting %d jobs' % len(jobids))
                for jobid in jobids:
                    # change job status in appropriate queues
                    self.proc_done[jobid] = True
                    self.proc_pending[jobid] = True
                    self._set_output_directory_base(self.procs[jobid])
                    # Send job to task manager and add to pending tasks
                    _, hashvalue = self.procs[jobid]._get_hashval()
                    logger.info('Executing: %s ID: %d H:%s' % \
                                    (self.procs[jobid]._id, jobid, hashvalue))
                    cmdstr = """import sys
from traceback import format_exception
traceback=None
try:
    result = task.run()
except:
    etype, eval, etr = sys.exc_info()
    traceback = format_exception(etype,eval,etr)
    result = task.result
"""
                    task = self.ipyclient.StringTask(cmdstr,
                                                     push = dict(task=self.procs[jobid]),
                                                     pull = ['result','traceback'])
                    tid = self.taskclient.run(task, block = False)
                    #logger.info('Task id: %d' % tid)
                    self.pending_tasks.insert(0, (tid, jobid))
            else:
                break

    def _task_finished_cb(self, result, jobid):
        """ Extract outputs and assign to inputs of dependent tasks

        This is called when a job is completed.
        """
        logger.info('[Job finished] jobname: %s jobid: %d' % \
                        (self.procs[jobid]._id, jobid))
        # Update job and worker queues
        self.proc_pending[jobid] = False
        if self.procs[jobid]._result != result:
            self.procs[jobid]._result = result
        # Update the inputs of all tasks that depend on this job's outputs
        graph = self._execgraph
        for edge in graph.out_edges_iter(self.procs[jobid]):
            data = graph.get_edge_data(*edge)
            for sourceinfo, destname in data['connect']:
                logger.debug('%s %s %s %s',edge[1], destname, self.procs[jobid], sourceinfo)
                self._set_node_input(edge[1], destname,
                                     self.procs[jobid], sourceinfo)
        # update the job dependency structure
        self.depidx[jobid, :] = 0.



class Node(WorkflowBase):
    """Wraps interface objects for use in pipeline


    Parameters
    ----------
    
    interface : interface object
        node specific interface  (fsl.Bet(), spm.Coregister())
    iterables : generator
        input field and list to iterate using the pipeline engine
        for example to iterate over different frac values in fsl.Bet()
        for a single field the input can be a tuple, otherwise a list
        of tuples
        node.iterables = ('frac',[0.5,0.6,0.7])
        node.iterables = [('fwhm',[2,4]),('fieldx',[0.5,0.6,0.7])]

    Notes
    -----
    
    creates output directory
    copies/discovers files to work with
    saves a hash.json file to indicate that a process has been completed

    Examples
    --------
    
    >>> import nipype.interfaces.spm as spm
    >>> realign = Node(interface=spm.Realign(), name='realign')
    >>> realign.inputs.in_files = 'functional.nii'
    >>> realign.inputs.register_to_mean = True
    >>> realign.run() # doctest: +SKIP

    """
    def __init__(self, interface, iterables={}, **kwargs):
        # interface can only be set at initialization
        super(Node, self).__init__(**kwargs)
        if interface is None:
            raise Exception('Interface must be provided')
        self._interface  = interface
        self._result     = None
        self.iterables  = iterables
        self.parameterization = None

    @property
    def interface(self):
        return self._interface

    @property
    def result(self):
        return self._result

    @property
    def inputs(self):
        return self._interface.inputs

    @property
    def outputs(self):
        return self._interface._outputs()

    def set_input(self, parameter, val):
        """ Set interface input value or nodewrapper attribute

        Priority goes to interface.
        """
        logger.debug('setting nodelevel input %s = %s' % (parameter, str(val)))
        setattr(self.inputs, parameter, deepcopy(val))

    def get_output(self, parameter):
        val = None
        if self._result:
            val = getattr(self._result.outputs, parameter)
        return val

    def _get_hashval(self):
        return self.inputs.hashval

    def _save_hashfile(self, hashfile, hashed_inputs):
        try:
            save_json(hashfile, hashed_inputs)
        except (IOError, TypeError):
            err_type = sys.exc_info()[0]
            if err_type is TypeError:
                # XXX - SG current workaround is to just
                # create the hashed file and not put anything
                # in it
                fd = open(hashfile,'wt')
                fd.writelines(str(hashed_inputs))
                fd.close()
                logger.warn('Unable to write a particular type to the json '\
                                'file')
            else:
                logger.critical('Unable to open the file in write mode: %s'% \
                                    hashfile)


    def run(self, updatehash=None, force_execute=False):
        """Executes an interface within a directory.
        """
        # check to see if output directory and hash exist
        logger.info("Node: %s"%self._id)
        outdir = self._output_directory()
        outdir = make_output_dir(outdir)
        logger.info("in dir: %s"%outdir)
        # Get a dictionary with hashed filenames and a hashvalue
        # of the dictionary itself.
        hashed_inputs, hashvalue = self._get_hashval()
        hashfile = os.path.join(outdir, '_0x%s.json' % hashvalue)
        if updatehash:
            #if isinstance(self, MapNode):
            #    self._run_interface(updatehash=True)
            logger.debug("Updating hash: %s" % hashvalue)
            self._save_hashfile(hashfile, hashed_inputs)
        if force_execute or (not updatehash and (self.overwrite or not os.path.exists(hashfile))):
            logger.debug("Node hash: %s"%hashvalue)
            hashfile_unfinished = os.path.join(outdir, '_0x%s_unfinished.json' % hashvalue)
            if os.path.exists(outdir) and not (os.path.exists(hashfile_unfinished) and self._interface.can_resume):
                logger.debug("Removing old %s and its contents"%outdir)
                rmtree(outdir)
                outdir = make_output_dir(outdir)
            else:
                logger.debug("%s found and can_resume is True - resuming execution" % hashfile_unfinished)
            self._save_hashfile(hashfile_unfinished, hashed_inputs)
            self._run_interface(execute=True, cwd=outdir)
            if isinstance(self._result.runtime, list):
                # XXX In what situation is runtime ever a list?
                # Normally it's a Bunch.
                # Ans[SG]: Runtime is a list when we are iterating
                # over an input field using iterfield
                returncode = max([r.returncode for r in self._result.runtime])
            else:
                returncode = self._result.runtime.returncode
            if returncode == 0:
                shutil.move(hashfile_unfinished, hashfile)
            else:
                msg = "Could not run %s" % self.name
                msg += "\nwith inputs:\n%s" % self.inputs
                msg += "\n\tstderr: %s" % self._result.runtime.stderr
                os.remove(hashfile_unfinished)
                raise RuntimeError(msg)
        else:
            logger.debug("Hashfile exists. Skipping execution\n")
            self._run_interface(execute=False, cwd=outdir)
        return self._result

    def _run_interface(self, execute=True, cwd=None):
        old_cwd = os.getcwd()
        if not cwd:
            cwd = self._output_directory()
        os.chdir(cwd)
        self._result = self._run_command(execute, cwd)
        os.chdir(old_cwd)

    def _run_command(self, execute, cwd, copyfiles=True):
        if execute and copyfiles:
            self._originputs = deepcopy(self._interface.inputs)
        if copyfiles:
            self._copyfiles_to_wd(cwd,execute)
        resultsfile = os.path.join(cwd, 'result_%s.npz' % self._id)
        if issubclass(self._interface.__class__, CommandLine):
            cmd = self._interface.cmdline
            logger.info('cmd: %s'%cmd)
        if execute:
            if issubclass(self._interface.__class__, CommandLine):
                cmdfile = os.path.join(cwd,'command.txt')
                fd = open(cmdfile,'wt')
                fd.writelines(cmd)
                fd.close()
            logger.debug('Executing node')
            try:
                result = self._interface.run()
            except:
                runtime = Bunch(returncode = 1, environ = deepcopy(os.environ.data), hostname = gethostname())
                result = InterfaceResult(interface=None,
                                         runtime=runtime,
                                         outputs=None)
                self._result = result
                raise
            if result.runtime.returncode:
                logger.error('STDERR:' + result.runtime.stderr)
                logger.error('STDOUT:' + result.runtime.stdout)
                self._result = result
                raise RuntimeError(result.runtime.stderr)
            else:
                # to remove problem with thread unsafeness of savez
                outdict = {'result_%s' % self._id : result}
                np.savez(resultsfile, **outdict)
        else:
            # Likewise, cwd could go in here
            logger.debug("Collecting precomputed outputs:")
            try:
                aggouts = self._interface.aggregate_outputs()
                runtime = Bunch(returncode = 0, environ = deepcopy(os.environ.data), hostname = gethostname())
                result = InterfaceResult(interface=None,
                                         runtime=runtime,
                                         outputs=aggouts)
            except FileNotFoundError:
                logger.debug("Some of the outputs were not found: rerunning node.")
                result = self._run_command(execute=True, cwd=cwd, copyfiles=False)
        return result

    def _copyfiles_to_wd(self, outdir, execute):
        """ copy files over and change the inputs"""
        if hasattr(self._interface,'_get_filecopy_info'):
            for info in self._interface._get_filecopy_info():
                files = self.inputs.get().get(info['key'])
                if not isdefined(files):
                    continue
                if files:
                    infiles = filename_to_list(files)
                    if execute:
                        newfiles = copyfiles(infiles, [outdir], copy=info['copy'])
                    else:
                        newfiles = fnames_presuffix(infiles, newpath=outdir)
                    if not isinstance(files, list):
                        newfiles = list_to_filename(newfiles)
                    setattr(self.inputs, info['key'], newfiles)

    def update(self, **opts):
        self.inputs.update(**opts)


class MapNode(Node):
    """Wraps interface objects that need to be iterated on a list of inputs.

    Examples
    --------

    >>> import nipype.interfaces.fsl as fsl
    >>> realign = MapNode(interface=fsl.MCFLIRT(), name='realign', iterfield=['in_file']) # doctest: +SKIP
    >>> realign.inputs.in_file = ['functional.nii', 'functional2.nii', 'functional3.nii'] # doctest: +SKIP
    >>> realign.run() # doctest: +SKIP
    
    """

    def __init__(self, interface, iterfield=None, **kwargs):
        """

        Parameters
        ----------

        iterfield : 1+-element list
        key(s) over which to repeatedly call the interface.
        for example, to iterate FSL.Bet over multiple files, one can
        set node.iterfield = ['infile'].  If this list has more than 1 item
        then the inputs are selected in order simultaneously from each of these
        fields and each field will need to have the same number of members.
        """
        super(MapNode, self).__init__(interface, **kwargs)
        self.iterfield  = iterfield
        if self.iterfield is None:
            raise Exception("Iterfield must be provided")
        elif isinstance(self.iterfield, str):
            self.iterfield = [self.iterfield]
        self._inputs = self._create_dynamic_traits(self._interface.inputs,
                                                   fields=self.iterfield)
        self._inputs.on_trait_change(self._set_mapnode_input)

    def _create_dynamic_traits(self, basetraits, fields=None, nitems=None):
        """Convert specific fields of a trait to accept multiple inputs
        """
        output = DynamicTraitedSpec()
        if fields is None:
            fields = basetraits.copyable_trait_names()
        for name, spec in basetraits.items():
            if name in fields and ((nitems is None) or (nitems > 1)):
                logger.debug('adding multipath trait: %s'%name)
                output.add_trait(name, InputMultiPath(spec.trait_type))
            else:
                output.add_trait(name, traits.Trait(spec))
            setattr(output, name, Undefined)
            value = getattr(output, name)
        return output

    def set_input(self, parameter, val):
        """ Set interface input value or nodewrapper attribute

        Priority goes to interface.
        """
        logger.debug('setting nodelevel input %s = %s' % (parameter, str(val)))
        self._set_mapnode_input(self.inputs, parameter, deepcopy(val))

    def _set_mapnode_input(self, object, name, newvalue):
        logger.debug('setting mapnode input: %s -> %s' %(name, str(newvalue)))
        if name in self.iterfield:
            setattr(self._inputs, name, newvalue)
        else:
            setattr(self._interface.inputs, name, newvalue)

    def _get_hashval(self):
        """ Compute hash including iterfield lists
        """
        hashinputs = deepcopy(self._interface.inputs)
        for name in self.iterfield:
            hashinputs.remove_trait(name)
            hashinputs.add_trait(name, InputMultiPath(self._interface.inputs.traits()[name].trait_type))
            logger.debug('setting hashinput %s-> %s'%(name,getattr(self._inputs, name)))
            setattr(hashinputs, name, getattr(self._inputs, name))
        return hashinputs.hashval

    @property
    def inputs(self):
        return self._inputs

    @property
    def outputs(self):
        return Bunch(self._interface._outputs().get())

    def _run_interface(self, execute=True, cwd=None):
        old_cwd = os.getcwd()
        if not cwd:
            cwd = self._output_directory()
        os.chdir(cwd)

        nitems = len(filename_to_list(getattr(self.inputs, self.iterfield[0])))
        newnodes = []
        nodenames = []
        for i in range(nitems):
            nodenames.insert(i, '_' + self.name+str(i))
            newnodes.insert(i, Node(deepcopy(self._interface), name=nodenames[i]))
            newnodes[i]._interface.inputs.set(**deepcopy(self._interface.inputs.get()))
            for field in self.iterfield:
                fieldvals = filename_to_list(getattr(self.inputs, field))
                logger.debug('setting input %d %s %s'%(i, field,
                                                      fieldvals[i])) 
                setattr(newnodes[i].inputs, field,
                        fieldvals[i])
        workflowname = 'mapflow'
        iterflow = Workflow(name=workflowname)
        iterflow.base_dir = cwd
        iterflow.config = self.config
        iterflow.add_nodes(newnodes)
        iterflow.run(inseries=True)
        self._result = InterfaceResult(interface=[], runtime=[],
                                       outputs=self.outputs)
        for i in range(nitems):
            node = iterflow.get_exec_node('.'.join((workflowname,
                                                    nodenames[i])))
            runtime = Bunch(returncode = 0, environ = deepcopy(os.environ.data), hostname = gethostname())
            self._result.runtime.insert(i, runtime)
            if node.result and hasattr(node.result, 'runtime'):
                self._result.runtime[i] = node.result.runtime
                if node.result.runtime.returncode != 0:
                    raise Exception('iternode %s:%d did not run'%(node._id, i))
                self._result.interface.insert(i, node.result.interface)
        for key, _ in self.outputs.items():
            values = []
            for i in range(nitems):
                node = iterflow.get_exec_node('.'.join((workflowname,
                                                        nodenames[i])))
                values.insert(i, node.result.outputs.get()[key])
            if any([val != Undefined for val in values]):
                #logger.debug('setting key %s with values %s' %(key, str(values)))
                setattr(self._result.outputs, key, values)
            #else:
            #    logger.debug('no values for key %s' %key)
        os.chdir(old_cwd)<|MERGE_RESOLUTION|>--- conflicted
+++ resolved
@@ -24,16 +24,6 @@
 from traceback import format_exception
 from warnings import warn
 
-<<<<<<< HEAD
-import numpy as np
-
-from nipype.utils.misc import mktree
-
-from nipype.utils.misc import package_check
-package_check('networkx', '1.0')
-import networkx as nx
-
-=======
 from enthought.traits.trait_handlers import TraitDictObject, TraitListObject
 import numpy as np
 
@@ -41,7 +31,6 @@
 import shutil
 package_check('networkx', '1.0')
 import networkx as nx
->>>>>>> fcc45ef5
 try:
     from IPython.kernel.contexts import ConnectionRefusedError
 except:

# -*- coding: utf-8 -*-
# emacs: -*- mode: python; py-indent-offset: 4; indent-tabs-mode: nil -*-
# vi: set ft=python sts=4 ts=4 sw=4 et:
"""Tests for the engine utils module
"""
from __future__ import print_function, division, unicode_literals, absolute_import
from builtins import range, open

import os
from copy import deepcopy
from shutil import rmtree

from ... import engine as pe
from ....interfaces import base as nib
from ....interfaces import utility as niu
from .... import config
from ..utils import merge_dict, clean_working_directory, write_workflow_prov


def test_identitynode_removal():

    def test_function(arg1, arg2, arg3):
        import numpy as np
        return (np.array(arg1) + arg2 + arg3).tolist()

    wf = pe.Workflow(name="testidentity")

    n1 = pe.Node(niu.IdentityInterface(fields=['a', 'b']), name='src')
    n1.iterables = ('b', [0, 1, 2, 3])
    n1.inputs.a = [0, 1, 2, 3]

    n2 = pe.Node(niu.Select(), name='selector')
    wf.connect(n1, ('a', test_function, 1, -1), n2, 'inlist')
    wf.connect(n1, 'b', n2, 'index')

    n3 = pe.Node(niu.IdentityInterface(fields=['c', 'd']), name='passer')
    n3.inputs.c = [1, 2, 3, 4]
    wf.connect(n2, 'out', n3, 'd')

    n4 = pe.Node(niu.Select(), name='selector2')
    wf.connect(n3, ('c', test_function, 1, -1), n4, 'inlist')
    wf.connect(n3, 'd', n4, 'index')

    fg = wf._create_flat_graph()
    wf._set_needed_outputs(fg)
    eg = pe.generate_expanded_graph(deepcopy(fg))
    assert len(eg.nodes()) == 8


def test_clean_working_directory(tmpdir):
    class OutputSpec(nib.TraitedSpec):
        files = nib.traits.List(nib.File)
        others = nib.File()

    class InputSpec(nib.TraitedSpec):
        infile = nib.File()
    outputs = OutputSpec()
    inputs = InputSpec()

    wd = str(tmpdir)
    filenames = ['file.hdr', 'file.img', 'file.BRIK', 'file.HEAD',
                 '_0x1234.json', 'foo.txt']
    outfiles = []
    for filename in filenames:
        outfile = os.path.join(wd, filename)
        with open(outfile, 'wt') as fp:
            fp.writelines('dummy')
        outfiles.append(outfile)
    outputs.files = outfiles[:4:2]
    outputs.others = outfiles[5]
    inputs.infile = outfiles[-1]
    needed_outputs = ['files']
    config.set_default_config()
    assert os.path.exists(outfiles[5])
    config.set_default_config()
    config.set('execution', 'remove_unnecessary_outputs', False)
    out = clean_working_directory(outputs, wd, inputs, needed_outputs,
                                  deepcopy(config._sections))
    assert os.path.exists(outfiles[5])
    assert out.others == outfiles[5]
    config.set('execution', 'remove_unnecessary_outputs', True)
    out = clean_working_directory(outputs, wd, inputs, needed_outputs,
                                  deepcopy(config._sections))
    assert os.path.exists(outfiles[1])
    assert os.path.exists(outfiles[3])
    assert os.path.exists(outfiles[4])
    assert not os.path.exists(outfiles[5])
    assert out.others == nib.Undefined
    assert len(out.files) == 2
    config.set_default_config()


def test_outputs_removal(tmpdir):

    def test_function(arg1):
        import os
        file1 = os.path.join(os.getcwd(), 'file1.txt')
        file2 = os.path.join(os.getcwd(), 'file2.txt')
        fp = open(file1, 'wt')
        fp.write('%d' % arg1)
        fp.close()
        fp = open(file2, 'wt')
        fp.write('%d' % arg1)
        fp.close()
        return file1, file2

    out_dir = str(tmpdir)
    n1 = pe.Node(niu.Function(input_names=['arg1'],
                              output_names=['file1', 'file2'],
                              function=test_function),
                 base_dir=out_dir,
                 name='testoutputs')
    n1.inputs.arg1 = 1
    n1.config = {'execution': {'remove_unnecessary_outputs': True}}
    n1.config = merge_dict(deepcopy(config._sections), n1.config)
    n1.run()
    assert os.path.exists(os.path.join(out_dir,
                                       n1.name,
                                       'file1.txt'))
    assert os.path.exists(os.path.join(out_dir,
                                       n1.name,
                                       'file2.txt'))
    n1.needed_outputs = ['file2']
    n1.run()
    assert not os.path.exists(os.path.join(out_dir,
                                           n1.name,
                                           'file1.txt'))
    assert os.path.exists(os.path.join(out_dir,
                                       n1.name,
                                       'file2.txt'))


class InputSpec(nib.TraitedSpec):
    in_file = nib.File(exists=True, copyfile=True)


class OutputSpec(nib.TraitedSpec):
    output1 = nib.traits.List(nib.traits.Int, desc='outputs')


class UtilsTestInterface(nib.BaseInterface):
    input_spec = InputSpec
    output_spec = OutputSpec

    def _run_interface(self, runtime):
        runtime.returncode = 0
        return runtime

    def _list_outputs(self):
        outputs = self._outputs().get()
        outputs['output1'] = [1]
        return outputs


def test_inputs_removal(tmpdir):
    out_dir = str(tmpdir)
    file1 = os.path.join(out_dir, 'file1.txt')
    fp = open(file1, 'wt')
    fp.write('dummy_file')
    fp.close()
    n1 = pe.Node(UtilsTestInterface(),
                 base_dir=out_dir,
                 name='testinputs')
    n1.inputs.in_file = file1
    n1.config = {'execution': {'keep_inputs': True}}
    n1.config = merge_dict(deepcopy(config._sections), n1.config)
    n1.run()
    assert os.path.exists(os.path.join(out_dir,
                                       n1.name,
                                       'file1.txt'))
    n1.inputs.in_file = file1
    n1.config = {'execution': {'keep_inputs': False}}
    n1.config = merge_dict(deepcopy(config._sections), n1.config)
    n1.overwrite = True
    n1.run()
    assert not os.path.exists(os.path.join(out_dir,
                                           n1.name,
                                           'file1.txt'))


def test_outputs_removal_wf(tmpdir):

    def test_function(arg1):
        import os
        file1 = os.path.join(os.getcwd(), 'file1.txt')
        file2 = os.path.join(os.getcwd(), 'file2.txt')
        file3 = os.path.join(os.getcwd(), 'file3.txt')
        file4 = os.path.join(os.getcwd(), 'subdir', 'file1.txt')
        files = [file1, file2, file3, file4]
        os.mkdir("subdir")
        for filename in files:
            with open(filename, 'wt') as fp:
                fp.write('%d' % arg1)
        return file1, file2, os.path.join(os.getcwd(), "subdir")

    def test_function2(in_file, arg):
        import os
        in_arg = open(in_file).read()
        file1 = os.path.join(os.getcwd(), 'file1.txt')
        file2 = os.path.join(os.getcwd(), 'file2.txt')
        file3 = os.path.join(os.getcwd(), 'file3.txt')
        files = [file1, file2, file3]
        for filename in files:
            with open(filename, 'wt') as fp:
                fp.write('%d' % arg + in_arg)
        return file1, file2, 1

    def test_function3(arg):
        import os
        return arg

    out_dir = str(tmpdir)

    for plugin in ('Linear',):  # , 'MultiProc'):
        n1 = pe.Node(niu.Function(input_names=['arg1'],
                                  output_names=['out_file1', 'out_file2', 'dir'],
                                  function=test_function),
                     name='n1')
        n1.inputs.arg1 = 1

        n2 = pe.Node(niu.Function(input_names=['in_file', 'arg'],
                                  output_names=['out_file1', 'out_file2', 'n'],
                                  function=test_function2),
                     name='n2')
        n2.inputs.arg = 2

        n3 = pe.Node(niu.Function(input_names=['arg'],
                                  output_names=['n'],
                                  function=test_function3),
                     name='n3')

        wf = pe.Workflow(name="node_rem_test" + plugin, base_dir=out_dir)
        wf.connect(n1, "out_file1", n2, "in_file")

        wf.run(plugin='Linear')

        for remove_unnecessary_outputs in [True, False]:
            config.set_default_config()
            wf.config = {'execution': {'remove_unnecessary_outputs': remove_unnecessary_outputs}}
            rmtree(os.path.join(wf.base_dir, wf.name))
            wf.run(plugin=plugin)

            assert os.path.exists(os.path.join(wf.base_dir,
                                               wf.name,
                                               n1.name,
                                               'file2.txt')) != remove_unnecessary_outputs
            assert os.path.exists(os.path.join(wf.base_dir,
                                               wf.name,
                                               n1.name,
                                               "subdir",
                                               'file1.txt')) != remove_unnecessary_outputs
            assert os.path.exists(os.path.join(wf.base_dir,
                                               wf.name,
                                               n1.name,
                                               'file1.txt'))
            assert os.path.exists(os.path.join(wf.base_dir,
                                               wf.name,
                                               n1.name,
                                               'file3.txt')) != remove_unnecessary_outputs
            assert os.path.exists(os.path.join(wf.base_dir,
                                               wf.name,
                                               n2.name,
                                               'file1.txt'))
            assert os.path.exists(os.path.join(wf.base_dir,
                                               wf.name,
                                               n2.name,
                                               'file2.txt'))
            assert os.path.exists(os.path.join(wf.base_dir,
                                               wf.name,
                                               n2.name,
                                               'file3.txt')) != remove_unnecessary_outputs

        n4 = pe.Node(UtilsTestInterface(), name='n4')
        wf.connect(n2, "out_file1", n4, "in_file")

        def pick_first(l):
            return l[0]

        wf.connect(n4, ("output1", pick_first), n3, "arg")
        for remove_unnecessary_outputs in [True, False]:
            for keep_inputs in [True, False]:
                config.set_default_config()
                wf.config = {'execution': {'keep_inputs': keep_inputs, 'remove_unnecessary_outputs': remove_unnecessary_outputs}}
                rmtree(os.path.join(wf.base_dir, wf.name))
                wf.run(plugin=plugin)
                assert os.path.exists(os.path.join(wf.base_dir,
                                                   wf.name,
                                                   n2.name,
                                                   'file1.txt'))
                assert os.path.exists(os.path.join(wf.base_dir,
                                                   wf.name,
                                                   n2.name,
                                                   'file2.txt')) != remove_unnecessary_outputs
                assert os.path.exists(os.path.join(wf.base_dir,
                                                   wf.name,
                                                   n4.name,
                                                   'file1.txt')) == keep_inputs


def fwhm(fwhm):
    return fwhm


def create_wf(name):
    pipe = pe.Workflow(name=name)
    process = pe.Node(niu.Function(input_names=['fwhm'],
                                   output_names=['fwhm'],
                                   function=fwhm),
                      name='proc')
    process.iterables = ('fwhm', [0])
    process2 = pe.Node(niu.Function(input_names=['fwhm'],
                                    output_names=['fwhm'],
                                    function=fwhm),
                       name='proc2')
    process2.iterables = ('fwhm', [0])
    pipe.connect(process, 'fwhm', process2, 'fwhm')
    return pipe


def test_multi_disconnected_iterable(tmpdir):
    metawf = pe.Workflow(name='meta')
    metawf.base_dir = str(tmpdir)
    metawf.add_nodes([create_wf('wf%d' % i) for i in range(30)])
    eg = metawf.run(plugin='Linear')
    assert len(eg.nodes()) == 60


<<<<<<< HEAD

def test_provenance():
    out_dir = mkdtemp()
=======
def test_provenance(tmpdir):
    out_dir = str(tmpdir)
>>>>>>> ff365886
    metawf = pe.Workflow(name='meta')
    metawf.base_dir = out_dir
    metawf.add_nodes([create_wf('wf%d' % i) for i in range(1)])
    eg = metawf.run(plugin='Linear')
    prov_base = os.path.join(out_dir,
                             'workflow_provenance_test')
    psg = write_workflow_prov(eg, prov_base, format='all')
<<<<<<< HEAD
    yield assert_equal, len(psg.bundles), 2
    yield assert_equal, len(psg.get_records()), 7
    rmtree(out_dir)


def test_mapnode_crash():
    def myfunction(string):
        return string + 'meh'
    node = pe.MapNode(niu.Function(input_names=['WRONG'],
                                   output_names=['newstring'],
                                   function=myfunction),
                      iterfield=['WRONG'],
                      name='myfunc')

    node.inputs.WRONG = ['string' + str(i) for i in range(3)]
    node.config = deepcopy(config._sections)
    node.config['execution']['stop_on_first_crash'] = True
    cwd = os.getcwd()
    node.base_dir = mkdtemp()

    error_raised = False
    try:
        node.run()
    except TypeError as e:
        error_raised = True
    os.chdir(cwd)
    rmtree(node.base_dir)
    yield assert_true, error_raised
=======
    assert len(psg.bundles) == 2
    assert len(psg.get_records()) == 7
>>>>>>> ff365886
<|MERGE_RESOLUTION|>--- conflicted
+++ resolved
@@ -325,14 +325,8 @@
     assert len(eg.nodes()) == 60
 
 
-<<<<<<< HEAD
-
-def test_provenance():
-    out_dir = mkdtemp()
-=======
 def test_provenance(tmpdir):
     out_dir = str(tmpdir)
->>>>>>> ff365886
     metawf = pe.Workflow(name='meta')
     metawf.base_dir = out_dir
     metawf.add_nodes([create_wf('wf%d' % i) for i in range(1)])
@@ -340,13 +334,11 @@
     prov_base = os.path.join(out_dir,
                              'workflow_provenance_test')
     psg = write_workflow_prov(eg, prov_base, format='all')
-<<<<<<< HEAD
-    yield assert_equal, len(psg.bundles), 2
-    yield assert_equal, len(psg.get_records()), 7
-    rmtree(out_dir)
-
-
-def test_mapnode_crash():
+    assert len(psg.bundles) == 2
+    assert len(psg.get_records()) == 7
+
+
+def test_mapnode_crash(tmpdir):
     def myfunction(string):
         return string + 'meh'
     node = pe.MapNode(niu.Function(input_names=['WRONG'],
@@ -359,7 +351,7 @@
     node.config = deepcopy(config._sections)
     node.config['execution']['stop_on_first_crash'] = True
     cwd = os.getcwd()
-    node.base_dir = mkdtemp()
+    node.base_dir = tmpdir
 
     error_raised = False
     try:
@@ -368,8 +360,4 @@
         error_raised = True
     os.chdir(cwd)
     rmtree(node.base_dir)
-    yield assert_true, error_raised
-=======
-    assert len(psg.bundles) == 2
-    assert len(psg.get_records()) == 7
->>>>>>> ff365886
+    assert error_raised
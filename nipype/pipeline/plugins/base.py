# -*- coding: utf-8 -*-
# emacs: -*- mode: python; py-indent-offset: 4; indent-tabs-mode: nil -*-
# vi: set ft=python sts=4 ts=4 sw=4 et:
"""Common graph operations for execution
"""
from __future__ import (print_function, division, unicode_literals,
                        absolute_import)
from builtins import range, object, open

from copy import deepcopy
from glob import glob
import os
import shutil
import sys
from time import sleep, time
from traceback import format_exc

import numpy as np
import scipy.sparse as ssp

from ... import logging
from ...utils.filemanip import loadpkl
from ...utils.misc import str2bool
from ..engine.utils import (nx, dfs_preorder, topological_sort)
from ..engine import MapNode
from .tools import report_crash, report_nodes_not_run, create_pyscript

logger = logging.getLogger('workflow')


class PluginBase(object):
    """
    Base class for plugins

    """

    def __init__(self, plugin_args=None):
        if plugin_args is None:
            plugin_args = {}
        self.plugin_args = plugin_args
        self._config = None
        self._status_callback = plugin_args.get('status_callback')

    def run(self, graph, config, updatehash=False):
        """
        The core plugin member that should be implemented by
        all plugins.

        graph: a networkx, flattened :abbr:`DAG (Directed Acyclic Graph)`
          to be executed

        config: a nipype.config object

        updatehash:

        """
        raise NotImplementedError


class DistributedPluginBase(PluginBase):
    """
    Execute workflow with a distribution engine

    Relevant class attributes
    -------------------------

    procs: list (N) of underlying interface elements to be processed
    proc_done: a boolean numpy array (N,) signifying whether a process has been
        submitted for execution
    proc_pending: a boolean numpy array (N,) signifying whether a
        process is currently running.
    depidx: a boolean matrix (NxN) storing the dependency structure accross
        processes. Process dependencies are derived from each column.

    Combinations of ``proc_done`` and ``proc_pending``
    --------------------------------------------------

    +------------+---------------+--------------------------------+
    | proc_done  | proc_pending  | outcome                        |
    +============+===============+================================+
    | True       | False         | Process is finished            |
    +------------+---------------+--------------------------------+
    | True       | True          | Process is currently being run |
    +------------+---------------+--------------------------------+
    | False      | False         | Process is queued              |
    +------------+---------------+--------------------------------+
    | False      | True          | INVALID COMBINATION            |
    +------------+---------------+--------------------------------+
    """

    def __init__(self, plugin_args=None):
        """
        Initialize runtime attributes to none

        """
        super(DistributedPluginBase, self).__init__(plugin_args=plugin_args)
        self.procs = None
        self.depidx = None
        self.refidx = None
        self.mapnodes = None
        self.mapnodesubids = None
        self.proc_done = None
        self.proc_pending = None
        self.pending_tasks = []
        self.max_jobs = self.plugin_args.get('max_jobs', np.inf)

    def _prerun_check(self, graph):
        """Stub method to validate/massage graph and nodes before running"""

    def _postrun_check(self):
        """Stub method to close any open resources"""

    def run(self, graph, config, updatehash=False):
        """
        Executes a pre-defined pipeline using distributed approaches
        """
        logger.info("Running in parallel.")
        self._config = config
        poll_sleep_secs = float(config['execution']['poll_sleep_duration'])

        self._prerun_check(graph)
        # Generate appropriate structures for worker-manager model
        self._generate_dependency_list(graph)
        self.mapnodes = []
        self.mapnodesubids = {}
        # setup polling - TODO: change to threaded model
        notrun = []

        old_progress_stats = None
        old_presub_stats = None
        while not np.all(self.proc_done) or np.any(self.proc_pending):
            loop_start = time()
            # Check if a job is available (jobs with all dependencies run)
            # https://github.com/nipy/nipype/pull/2200#discussion_r141605722
            jobs_ready = np.nonzero(~self.proc_done &
                                    (self.depidx.sum(0) == 0))[1]

            progress_stats = (len(self.proc_done),
                              np.sum(self.proc_done ^ self.proc_pending),
                              np.sum(self.proc_done & self.proc_pending),
                              len(jobs_ready), len(self.pending_tasks),
                              np.sum(~self.proc_done & ~self.proc_pending))
            display_stats = progress_stats != old_progress_stats
            if display_stats:
                logger.debug('Progress: %d jobs, %d/%d/%d '
                             '(done/running/ready), %d/%d '
                             '(pending_tasks/waiting).', *progress_stats)
                old_progress_stats = progress_stats
            toappend = []
            # trigger callbacks for any pending results
            while self.pending_tasks:
                taskid, jobid = self.pending_tasks.pop()
                try:
                    result = self._get_result(taskid)
                except Exception:
                    notrun.append(
                        self._clean_queue(
                            jobid,
                            graph,
                            result={
                                'result': None,
                                'traceback': format_exc()
                            }))
                else:
                    if result:
                        if result['traceback']:
                            notrun.append(
                                self._clean_queue(jobid, graph, result=result))
                        else:
                            self._task_finished_cb(jobid)
                            self._remove_node_dirs()
                        self._clear_task(taskid)
                    else:
                        assert self.proc_done[jobid] and \
                            self.proc_pending[jobid]
                        toappend.insert(0, (taskid, jobid))

            if toappend:
                self.pending_tasks.extend(toappend)

            num_jobs = len(self.pending_tasks)
            presub_stats = (num_jobs,
                            np.sum(self.proc_done & self.proc_pending))
            display_stats = display_stats or presub_stats != old_presub_stats
            if display_stats:
                logger.debug('Tasks currently running: %d. Pending: %d.',
                             *presub_stats)
                old_presub_stats = presub_stats
            if num_jobs < self.max_jobs:
                self._send_procs_to_workers(updatehash=updatehash, graph=graph)
            elif display_stats:
                logger.debug('Not submitting (max jobs reached)')

            sleep_til = loop_start + poll_sleep_secs
            sleep(max(0, sleep_til - time()))

        self._remove_node_dirs()
        report_nodes_not_run(notrun)

        # close any open resources
        self._postrun_check()

    def _get_result(self, taskid):
        raise NotImplementedError

    def _submit_job(self, node, updatehash=False):
        raise NotImplementedError

    def _report_crash(self, node, result=None):
        tb = None
        if result is not None:
            node._result = result['result']
            tb = result['traceback']
            node._traceback = tb
        return report_crash(node, traceback=tb)

    def _clear_task(self, taskid):
        raise NotImplementedError

    def _clean_queue(self, jobid, graph, result=None):
        logger.debug('Clearing %d from queue', jobid)

        if self._status_callback:
            self._status_callback(self.procs[jobid], 'exception')

        if str2bool(self._config['execution']['stop_on_first_crash']):
            raise RuntimeError("".join(result['traceback']))
        crashfile = self._report_crash(self.procs[jobid], result=result)
        if jobid in self.mapnodesubids:
            # remove current jobid
            self.proc_pending[jobid] = False
            self.proc_done[jobid] = True
            # remove parent mapnode
            jobid = self.mapnodesubids[jobid]
            self.proc_pending[jobid] = False
            self.proc_done[jobid] = True
        # remove dependencies from queue
        return self._remove_node_deps(jobid, crashfile, graph)

    def _submit_mapnode(self, jobid):
        if jobid in self.mapnodes:
            return True
        self.mapnodes.append(jobid)
        mapnodesubids = self.procs[jobid].get_subnodes()
        numnodes = len(mapnodesubids)
        logger.debug('Adding %d jobs for mapnode %s', numnodes,
                     self.procs[jobid]._id)
        for i in range(numnodes):
            self.mapnodesubids[self.depidx.shape[0] + i] = jobid
        self.procs.extend(mapnodesubids)
        self.depidx = ssp.vstack(
            (self.depidx,
             ssp.lil_matrix(np.zeros(
                 (numnodes, self.depidx.shape[1])))), 'lil')
        self.depidx = ssp.hstack(
            (self.depidx,
             ssp.lil_matrix(np.zeros(
                 (self.depidx.shape[0], numnodes)))), 'lil')
        self.depidx[-numnodes:, jobid] = 1
        self.proc_done = np.concatenate((self.proc_done,
                                         np.zeros(numnodes, dtype=bool)))
        self.proc_pending = np.concatenate((self.proc_pending,
                                            np.zeros(numnodes, dtype=bool)))
        return False

    def _send_procs_to_workers(self, updatehash=False, graph=None):
        """
        Sends jobs to workers
        """

        while not np.all(self.proc_done):
            num_jobs = len(self.pending_tasks)
            if np.isinf(self.max_jobs):
                slots = None
            else:
                slots = max(0, self.max_jobs - num_jobs)
            logger.debug('Slots available: %s' % slots)
            if (num_jobs >= self.max_jobs) or (slots == 0):
                break

            # Check if a job is available (jobs with all dependencies run)
            # https://github.com/nipy/nipype/pull/2200#discussion_r141605722
            jobids = np.nonzero(~self.proc_done & (self.depidx.sum(0) == 0))[1]

            if len(jobids) > 0:
                # send all available jobs
                logger.info('Pending[%d] Submitting[%d] jobs Slots[%d]',
                            num_jobs, len(jobids[:slots]), slots or 'inf')

                for jobid in jobids[:slots]:
                    if isinstance(self.procs[jobid], MapNode):
                        try:
                            num_subnodes = self.procs[jobid].num_subnodes()
                        except Exception:
                            self._clean_queue(jobid, graph)
                            self.proc_pending[jobid] = False
                            continue
                        if num_subnodes > 1:
                            submit = self._submit_mapnode(jobid)
                            if not submit:
                                continue
                    # change job status in appropriate queues
                    self.proc_done[jobid] = True
                    self.proc_pending[jobid] = True
                    # Send job to task manager and add to pending tasks
                    logger.info('Submitting: %s ID: %d' %
                                (self.procs[jobid]._id, jobid))
                    if self._status_callback:
                        self._status_callback(self.procs[jobid], 'start')

                    if not self._local_hash_check(jobid, graph):
                        if self.procs[jobid].run_without_submitting:
                            logger.debug('Running node %s on master thread' %
                                         self.procs[jobid])
                            try:
                                self.procs[jobid].run()
                            except Exception:
                                self._clean_queue(jobid, graph)
                            self._task_finished_cb(jobid)
                            self._remove_node_dirs()
                        else:
                            tid = self._submit_job(
                                deepcopy(self.procs[jobid]),
                                updatehash=updatehash)
                            if tid is None:
                                self.proc_done[jobid] = False
                                self.proc_pending[jobid] = False
                            else:
                                self.pending_tasks.insert(0, (tid, jobid))
                    logger.info('Finished submitting: %s ID: %d' %
                                (self.procs[jobid]._id, jobid))
            else:
                break

    def _local_hash_check(self, jobid, graph):
        if not str2bool(
                self.procs[jobid].config['execution']['local_hash_check']):
            return False

        logger.debug('Checking hash (%d) locally', jobid)

        hash_exists, _, _, _ = self.procs[jobid].hash_exists()
        overwrite = self.procs[jobid].overwrite
        always_run = self.procs[jobid]._interface.always_run

        if hash_exists and (overwrite is False
                            or overwrite is None and not always_run):
            logger.debug('Skipping cached node %s with ID %s.',
                         self.procs[jobid]._id, jobid)
            try:
                self._task_finished_cb(jobid, cached=True)
                self._remove_node_dirs()
            except Exception:
                logger.debug('Error skipping cached node %s (%s).',
                             self.procs[jobid]._id, jobid)
                self._clean_queue(jobid, graph)
                self.proc_pending[jobid] = False
            return True
        return False

    def _task_finished_cb(self, jobid, cached=False):
        """ Extract outputs and assign to inputs of dependent tasks

        This is called when a job is completed.
        """
        logger.info('[Job %d] %s (%s).', jobid, 'Cached'
                    if cached else 'Completed', self.procs[jobid].fullname)
        if self._status_callback:
            self._status_callback(self.procs[jobid], 'end')
        # Update job and worker queues
        self.proc_pending[jobid] = False
        # update the job dependency structure
        rowview = self.depidx.getrowview(jobid)
        rowview[rowview.nonzero()] = 0
        if jobid not in self.mapnodesubids:
            self.refidx[self.refidx[:, jobid].nonzero()[0], jobid] = 0

    def _generate_dependency_list(self, graph):
        """ Generates a dependency list for a list of graphs.
        """
        self.procs, _ = topological_sort(graph)
        try:
            self.depidx = nx.to_scipy_sparse_matrix(
                graph, nodelist=self.procs, format='lil')
        except:
            self.depidx = nx.to_scipy_sparse_matrix(graph, nodelist=self.procs)
        self.refidx = deepcopy(self.depidx)
        self.refidx.astype = np.int
        self.proc_done = np.zeros(len(self.procs), dtype=bool)
        self.proc_pending = np.zeros(len(self.procs), dtype=bool)

    def _remove_node_deps(self, jobid, crashfile, graph):
        subnodes = [s for s in dfs_preorder(graph, self.procs[jobid])]
        for node in subnodes:
            idx = self.procs.index(node)
            self.proc_done[idx] = True
            self.proc_pending[idx] = False
        return dict(
            node=self.procs[jobid], dependents=subnodes, crashfile=crashfile)

    def _remove_node_dirs(self):
        """Removes directories whose outputs have already been used up
        """
        if str2bool(self._config['execution']['remove_node_directories']):
            indices = np.nonzero((self.refidx.sum(axis=1) == 0).__array__())[0]
            for idx in indices:
                if idx in self.mapnodesubids:
                    continue
                if self.proc_done[idx] and (not self.proc_pending[idx]):
                    self.refidx[idx, idx] = -1
                    outdir = self.procs[idx].output_dir()
                    logger.info(('[node dependencies finished] '
                                 'removing node: %s from directory %s') %
                                (self.procs[idx]._id, outdir))
                    shutil.rmtree(outdir)


class SGELikeBatchManagerBase(DistributedPluginBase):
    """Execute workflow with SGE/OGE/PBS like batch system
    """

    def __init__(self, template, plugin_args=None):
        super(SGELikeBatchManagerBase, self).__init__(plugin_args=plugin_args)
        self._template = template
        self._qsub_args = None
        if plugin_args:
            if 'template' in plugin_args:
                self._template = plugin_args['template']
                if os.path.isfile(self._template):
                    with open(self._template) as tpl_file:
                        self._template = tpl_file.read()
            if 'qsub_args' in plugin_args:
                self._qsub_args = plugin_args['qsub_args']
        self._pending = {}

    def _is_pending(self, taskid):
        """Check if a task is pending in the batch system
        """
        raise NotImplementedError

    def _submit_batchtask(self, scriptfile, node):
        """Submit a task to the batch system
        """
        raise NotImplementedError

    def _get_result(self, taskid):
        if taskid not in self._pending:
            raise Exception('Task %d not found' % taskid)
        if self._is_pending(taskid):
            return None
        node_dir = self._pending[taskid]
        # MIT HACK
        # on the pbs system at mit the parent node directory needs to be
        # accessed before internal directories become available. there
        # is a disconnect when the queueing engine knows a job is
        # finished to when the directories become statable.
        t = time()
        timeout = float(self._config['execution']['job_finished_timeout'])
        timed_out = True
        while (time() - t) < timeout:
            try:
                glob(os.path.join(node_dir, 'result_*.pklz')).pop()
                timed_out = False
                break
            except Exception as e:
                logger.debug(e)
            sleep(2)
        if timed_out:
            result_data = {
                'hostname': 'unknown',
                'result': None,
                'traceback': None
            }
            results_file = None
            try:
                error_message = ('Job id ({0}) finished or terminated, but '
                                 'results file does not exist after ({1}) '
                                 'seconds. Batch dir contains crashdump file '
                                 'if node raised an exception.\n'
                                 'Node working directory: ({2}) '.format(
                                     taskid, timeout, node_dir))
                raise IOError(error_message)
            except IOError as e:
                result_data['traceback'] = format_exc()
        else:
            results_file = glob(os.path.join(node_dir, 'result_*.pklz'))[0]
            result_data = loadpkl(results_file)
        result_out = dict(result=None, traceback=None)
        if isinstance(result_data, dict):
            result_out['result'] = result_data['result']
            result_out['traceback'] = result_data['traceback']
            result_out['hostname'] = result_data['hostname']
            if results_file:
                crash_file = os.path.join(node_dir, 'crashstore.pklz')
                os.rename(results_file, crash_file)
        else:
            result_out['result'] = result_data
        return result_out

    def _submit_job(self, node, updatehash=False):
        """submit job and return taskid
        """
        pyscript = create_pyscript(node, updatehash=updatehash)
        batch_dir, name = os.path.split(pyscript)
        name = '.'.join(name.split('.')[:-1])
        batchscript = '\n'.join((self._template, '%s %s' % (sys.executable,
                                                            pyscript)))
        batchscriptfile = os.path.join(batch_dir, 'batchscript_%s.sh' % name)
        with open(batchscriptfile, 'wt') as fp:
            fp.writelines(batchscript)
        return self._submit_batchtask(batchscriptfile, node)

    def _clear_task(self, taskid):
        del self._pending[taskid]


class GraphPluginBase(PluginBase):
    """Base class for plugins that distribute graphs to workflows
    """

    def __init__(self, plugin_args=None):
        if plugin_args and plugin_args.get('status_callback'):
            logger.warning('status_callback not supported for Graph submission'
                           ' plugins')
        super(GraphPluginBase, self).__init__(plugin_args=plugin_args)

    def run(self, graph, config, updatehash=False):
        pyfiles = []
        dependencies = {}
        self._config = config
        nodes = list(nx.topological_sort(graph))
        logger.debug('Creating executable python files for each node')
        for idx, node in enumerate(nodes):
<<<<<<< HEAD
            pyfiles.append(create_pyscript(node,
                                           updatehash=updatehash,
                                           store_exception=False))
            dependencies[idx] = [nodes.index(prevnode) for prevnode in
                                 list(graph.predecessors(node))]
=======
            pyfiles.append(
                create_pyscript(
                    node, updatehash=updatehash, store_exception=False))
            dependencies[idx] = [
                nodes.index(prevnode) for prevnode in graph.predecessors(node)
            ]
>>>>>>> 80d3f05d
        self._submit_graph(pyfiles, dependencies, nodes)

    def _get_args(self, node, keywords):
        values = ()
        for keyword in keywords:
            value = getattr(self, "_" + keyword)
            if keyword == "template" and os.path.isfile(value):
                with open(value) as f:
                    value = f.read()
            if (hasattr(node, "plugin_args")
                    and isinstance(node.plugin_args, dict)
                    and keyword in node.plugin_args):
                if (keyword == "template"
                        and os.path.isfile(node.plugin_args[keyword])):
                    with open(node.plugin_args[keyword]) as f:
                        tmp_value = f.read()
                else:
                    tmp_value = node.plugin_args[keyword]

                if ('overwrite' in node.plugin_args
                        and node.plugin_args['overwrite']):
                    value = tmp_value
                else:
                    value += tmp_value
            values += (value, )
        return values

    def _submit_graph(self, pyfiles, dependencies, nodes):
        """
        pyfiles: list of files corresponding to a topological sort
        dependencies: dictionary of dependencies based on the toplogical sort
        """
        raise NotImplementedError

    def _get_result(self, taskid):
        if taskid not in self._pending:
            raise Exception('Task %d not found' % taskid)
        if self._is_pending(taskid):
            return None
        node_dir = self._pending[taskid]

        glob(os.path.join(node_dir, 'result_*.pklz')).pop()

        results_file = glob(os.path.join(node_dir, 'result_*.pklz'))[0]
        result_data = loadpkl(results_file)
        result_out = dict(result=None, traceback=None)

        if isinstance(result_data, dict):
            result_out['result'] = result_data['result']
            result_out['traceback'] = result_data['traceback']
            result_out['hostname'] = result_data['hostname']
            if results_file:
                crash_file = os.path.join(node_dir, 'crashstore.pklz')
                os.rename(results_file, crash_file)
        else:
            result_out['result'] = result_data

        return result_out<|MERGE_RESOLUTION|>--- conflicted
+++ resolved
@@ -531,20 +531,12 @@
         nodes = list(nx.topological_sort(graph))
         logger.debug('Creating executable python files for each node')
         for idx, node in enumerate(nodes):
-<<<<<<< HEAD
-            pyfiles.append(create_pyscript(node,
-                                           updatehash=updatehash,
-                                           store_exception=False))
-            dependencies[idx] = [nodes.index(prevnode) for prevnode in
-                                 list(graph.predecessors(node))]
-=======
             pyfiles.append(
                 create_pyscript(
                     node, updatehash=updatehash, store_exception=False))
             dependencies[idx] = [
-                nodes.index(prevnode) for prevnode in graph.predecessors(node)
-            ]
->>>>>>> 80d3f05d
+                nodes.index(prevnode)
+                for prevnode in list(graph.predecessors(node))]
         self._submit_graph(pyfiles, dependencies, nodes)
 
     def _get_args(self, node, keywords):

# -*- coding: utf-8 -*-
# emacs: -*- mode: python; py-indent-offset: 4; indent-tabs-mode: nil -*-
# vi: set ft=python sts=4 ts=4 sw=4 et:
"""Common graph operations for execution
"""
import os
import getpass
from socket import gethostname
import sys
import uuid
from time import strftime
from traceback import format_exception

from ... import logging
<<<<<<< HEAD
from ...utils.filemanip import savepkl, crash2txt
=======
from ...utils.filemanip import savepkl, crash2txt, makedirs, FileNotFoundError
>>>>>>> ab78dbb2

logger = logging.getLogger('nipype.workflow')


def report_crash(node, traceback=None, hostname=None):
    """Writes crash related information to a file
    """
    name = node._id
    host = None
    traceback = traceback or format_exception(*sys.exc_info())

    try:
        result = node.result
    except FileNotFoundError:
        traceback += """

When creating this crashfile, the results file corresponding
to the node could not be found.""".splitlines(keepends=True)
    except Exception as exc:
        traceback += """

During the creation of this crashfile triggered by the above exception,
another exception occurred:\n\n{}.""".format(exc).splitlines(keepends=True)
    else:
        if getattr(result, 'runtime', None):
            if isinstance(result.runtime, list):
                host = result.runtime[0].hostname
            else:
                host = result.runtime.hostname

    # Try everything to fill in the host
    host = host or hostname or gethostname()
    logger.error('Node %s failed to run on host %s.', name, host)
    timeofcrash = strftime('%Y%m%d-%H%M%S')
    try:
        login_name = getpass.getuser()
    except KeyError:
        login_name = 'UID{:d}'.format(os.getuid())
    crashfile = 'crash-%s-%s-%s-%s' % (timeofcrash, login_name, name,
                                       str(uuid.uuid4()))
    crashdir = node.config['execution'].get('crashdump_dir', os.getcwd())

    os.makedirs(crashdir, exist_ok=True)
    crashfile = os.path.join(crashdir, crashfile)

    if node.config['execution']['crashfile_format'].lower() in ('text', 'txt', '.txt'):
        crashfile += '.txt'
    else:
        crashfile += '.pklz'

    logger.error('Saving crash info to %s\n%s', crashfile, ''.join(traceback))
    if crashfile.endswith('.txt'):
        crash2txt(crashfile, dict(node=node, traceback=traceback))
    else:
        savepkl(crashfile, dict(node=node, traceback=traceback),
                versioning=True)
    return crashfile


def report_nodes_not_run(notrun):
    """List nodes that crashed with crashfile info

    Optionally displays dependent nodes that weren't executed as a result of
    the crash.
    """
    if notrun:
        logger.info("***********************************")
        for info in notrun:
            logger.error("could not run node: %s" % '.'.join(
                (info['node']._hierarchy, info['node']._id)))
            logger.info("crashfile: %s" % info['crashfile'])
            logger.debug("The following dependent nodes were not run")
            for subnode in info['dependents']:
                logger.debug(subnode._id)
        logger.info("***********************************")
        raise RuntimeError(('Workflow did not execute cleanly. '
                            'Check log for details'))


def create_pyscript(node, updatehash=False, store_exception=True):
    # pickle node
    timestamp = strftime('%Y%m%d_%H%M%S')
    if node._hierarchy:
        suffix = '%s_%s_%s' % (timestamp, node._hierarchy, node._id)
        batch_dir = os.path.join(node.base_dir,
                                 node._hierarchy.split('.')[0], 'batch')
    else:
        suffix = '%s_%s' % (timestamp, node._id)
        batch_dir = os.path.join(node.base_dir, 'batch')
    if not os.path.exists(batch_dir):
        os.makedirs(batch_dir)
    pkl_file = os.path.join(batch_dir, 'node_%s.pklz' % suffix)
    savepkl(pkl_file, dict(node=node, updatehash=updatehash))
    mpl_backend = node.config["execution"]["matplotlib_backend"]
    # create python script to load and trap exception
    cmdstr = """import os
import sys

can_import_matplotlib = True #Silently allow matplotlib to be ignored
try:
    import matplotlib
    matplotlib.use('%s')
except ImportError:
    can_import_matplotlib = False
    pass

from nipype import config, logging
from nipype.utils.filemanip import loadpkl, savepkl
from socket import gethostname
from traceback import format_exception
info = None
pklfile = '%s'
batchdir = '%s'
from nipype.utils.filemanip import loadpkl, savepkl
try:
    from collections import OrderedDict
    config_dict=%s
    config.update_config(config_dict)
    ## Only configure matplotlib if it was successfully imported,
    ## matplotlib is an optional component to nipype
    if can_import_matplotlib:
        config.update_matplotlib()
    logging.update_logging(config)
    traceback=None
    cwd = os.getcwd()
    info = loadpkl(pklfile)
    result = info['node'].run(updatehash=info['updatehash'])
except Exception as e:
    etype, eval, etr = sys.exc_info()
    traceback = format_exception(etype,eval,etr)
    if info is None or not os.path.exists(info['node'].output_dir()):
        result = None
        resultsfile = os.path.join(batchdir, 'crashdump_%s.pklz')
    else:
        result = info['node'].result
        resultsfile = os.path.join(info['node'].output_dir(),
                               'result_%%s.pklz'%%info['node'].name)
"""
    if store_exception:
        cmdstr += """
    savepkl(resultsfile, dict(result=result, hostname=gethostname(),
                              traceback=traceback))
"""
    else:
        cmdstr += """
    if info is None:
        savepkl(resultsfile, dict(result=result, hostname=gethostname(),
                              traceback=traceback))
    else:
        from nipype.pipeline.plugins.base import report_crash
        report_crash(info['node'], traceback, gethostname())
    raise Exception(e)
"""
    cmdstr = cmdstr % (mpl_backend, pkl_file, batch_dir, node.config, suffix)
    pyscript = os.path.join(batch_dir, 'pyscript_%s.py' % suffix)
    with open(pyscript, 'wt') as fp:
        fp.writelines(cmdstr)
    return pyscript<|MERGE_RESOLUTION|>--- conflicted
+++ resolved
@@ -12,11 +12,7 @@
 from traceback import format_exception
 
 from ... import logging
-<<<<<<< HEAD
 from ...utils.filemanip import savepkl, crash2txt
-=======
-from ...utils.filemanip import savepkl, crash2txt, makedirs, FileNotFoundError
->>>>>>> ab78dbb2
 
 logger = logging.getLogger('nipype.workflow')
 

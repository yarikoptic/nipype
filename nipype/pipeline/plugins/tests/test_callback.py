--- conflicted
+++ resolved
@@ -75,10 +75,7 @@
                      name='f_node')
     wf.add_nodes([f_node])
     wf.config['execution']['crashdump_dir'] = wf.base_dir
-<<<<<<< HEAD
     wf.config['execution']['poll_sleep_duration'] = 2
-=======
->>>>>>> 5dac5746
     wf.run(plugin='ResourceMultiProc', plugin_args={'status_callback': so.callback})
     assert_equal(len(so.statuses), 2)
     for (n, s) in so.statuses:

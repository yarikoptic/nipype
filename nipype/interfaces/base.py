# emacs: -*- mode: python; py-indent-offset: 4; indent-tabs-mode: nil -*-
# vi: set ft=python sts=4 ts=4 sw=4 et:
"""
Package contains interfaces for using existing functionality in other packages

Exaples  FSL, matlab/SPM , afni

Requires Packages to be installed
"""

from ConfigParser import NoOptionError
from copy import deepcopy
import datetime
import errno
import os
from socket import gethostname
from string import Template
import select
import subprocess
from textwrap import wrap
from time import time
from warnings import warn

from .traits_extension import (traits, Undefined, TraitDictObject,
                               TraitListObject, TraitError,
                               isdefined, File, Directory,
                               has_metadata)
from ..utils.filemanip import (md5, hash_infile, FileNotFoundError,
                               hash_timestamp)
<<<<<<< HEAD
from ..utils.misc import is_container, trim, str2bool
from .. import config, logging, LooseVersion
=======
from ..utils.misc import is_container, trim
from .. import config, logging, LooseVersion
from .. import __version__

nipype_version = LooseVersion(__version__)
>>>>>>> c0ab47c9

iflogger = logging.getLogger('interface')


__docformat__ = 'restructuredtext'


def load_template(name):
    """Load a template from the script_templates directory

    Parameters
    ----------
    name : str
        The name of the file to load

    Returns
    -------
    template : string.Template

    """

    full_fname = os.path.join(os.path.dirname(__file__),
                              'script_templates', name)
    template_file = open(full_fname)
    template = Template(template_file.read())
    template_file.close()
    return template


class Bunch(object):
    """Dictionary-like class that provides attribute-style access to it's items.

    A `Bunch` is a simple container that stores it's items as class
    attributes.  Internally all items are stored in a dictionary and
    the class exposes several of the dictionary methods.

    Examples
    --------
    >>> from nipype.interfaces.base import Bunch
    >>> inputs = Bunch(infile='subj.nii', fwhm=6.0, register_to_mean=True)
    >>> inputs
    Bunch(fwhm=6.0, infile='subj.nii', register_to_mean=True)
    >>> inputs.register_to_mean = False
    >>> inputs
    Bunch(fwhm=6.0, infile='subj.nii', register_to_mean=False)


    Notes
    -----
    The Bunch pattern came from the Python Cookbook:

    .. [1] A. Martelli, D. Hudgeon, "Collecting a Bunch of Named
           Items", Python Cookbook, 2nd Ed, Chapter 4.18, 2005.

    """
    def __init__(self, *args, **kwargs):
        self.__dict__.update(*args, **kwargs)

    def update(self, *args, **kwargs):
        """update existing attribute, or create new attribute

        Note: update is very much like HasTraits.set"""
        self.__dict__.update(*args, **kwargs)

    def items(self):
        """iterates over bunch attributes as key, value pairs"""
        return self.__dict__.items()

    def iteritems(self):
        """iterates over bunch attributes as key, value pairs"""
        warn('iteritems is deprecated, use items instead')
        return self.items()

    def get(self, *args):
        '''Support dictionary get() functionality
        '''
        return self.__dict__.get(*args)

    def set(self, **kwargs):
        '''Support dictionary get() functionality
        '''
        return self.__dict__.update(**kwargs)

    def dictcopy(self):
        """returns a deep copy of existing Bunch as a dictionary"""
        return deepcopy(self.__dict__)

    def __repr__(self):
        """representation of the sorted Bunch as a string

        Currently, this string representation of the `inputs` Bunch of
        interfaces is hashed to determine if the process' dirty-bit
        needs setting or not. Till that mechanism changes, only alter
        this after careful consideration.
        """
        outstr = ['Bunch(']
        first = True
        for k, v in sorted(self.items()):
            if not first:
                outstr.append(', ')
            outstr.append('%s=%r' % (k, v))
            first = False
        outstr.append(')')
        return ''.join(outstr)

    def _hash_infile(self, adict, key):
        # Inject file hashes into adict[key]
        stuff = adict[key]
        if not is_container(stuff):
            stuff = [stuff]
        file_list = []
        for afile in stuff:
            if os.path.isfile(afile):
                md5obj = md5()
                fp = file(afile, 'rb')
                while True:
                    data = fp.read(8192)
                    if not data:
                        break
                    md5obj.update(data)
                fp.close()
                md5hex = md5obj.hexdigest()
            else:
                md5hex = None
            file_list.append((afile, md5hex))
        return file_list

    def _get_bunch_hash(self):
        """Return a dictionary of our items with hashes for each file.

        Searches through dictionary items and if an item is a file, it
        calculates the md5 hash of the file contents and stores the
        file name and hash value as the new key value.

        However, the overall bunch hash is calculated only on the hash
        value of a file. The path and name of the file are not used in
        the overall hash calculation.

        Returns
        -------
        dict_withhash : dict
            Copy of our dictionary with the new file hashes included
            with each file.
        hashvalue : str
            The md5 hash value of the `dict_withhash`

        """

        infile_list = []
        for key, val in self.items():
            if is_container(val):
                # XXX - SG this probably doesn't catch numpy arrays
                # containing embedded file names either.
                if isinstance(val, dict):
                    # XXX - SG should traverse dicts, but ignoring for now
                    item = None
                else:
                    if len(val) == 0:
                        raise AttributeError('%s attribute is empty' % key)
                    item = val[0]
            else:
                item = val
            try:
                if os.path.isfile(item):
                    infile_list.append(key)
            except TypeError:
                # `item` is not a file or string.
                continue
        dict_withhash = self.dictcopy()
        dict_nofilename = self.dictcopy()
        for item in infile_list:
            dict_withhash[item] = self._hash_infile(dict_withhash, item)
            dict_nofilename[item] = [val[1] for val in dict_withhash[item]]
        # Sort the items of the dictionary, before hashing the string
        # representation so we get a predictable order of the
        # dictionary.
        sorted_dict = str(sorted(dict_nofilename.items()))
        return (dict_withhash, md5(sorted_dict).hexdigest())

    def __pretty__(self, p, cycle):
        '''Support for the pretty module

        pretty is included in ipython.externals for ipython > 0.10'''
        if cycle:
            p.text('Bunch(...)')
        else:
            p.begin_group(6, 'Bunch(')
            first = True
            for k, v in sorted(self.items()):
                if not first:
                    p.text(',')
                    p.breakable()
                p.text(k + '=')
                p.pretty(v)
                first = False
            p.end_group(6, ')')


class InterfaceResult(object):
    """Object that contains the results of running a particular Interface.

    Attributes
    ----------
    version : version of this Interface result object (a readonly property)
    interface : class type
        A copy of the `Interface` class that was run to generate this result.
    inputs :  a traits free representation of the inputs
    outputs : Bunch
        An `Interface` specific Bunch that contains all possible files
        that are generated by the interface.  The `outputs` are used
        as the `inputs` to another node when interfaces are used in
        the pipeline.
    runtime : Bunch

        Contains attributes that describe the runtime environment when
        the `Interface` was run.  Contains the attributes:

        * cmdline : The command line string that was executed
        * cwd : The directory the ``cmdline`` was executed in.
        * stdout : The output of running the ``cmdline``.
        * stderr : Any error messages output from running ``cmdline``.
        * returncode : The code returned from running the ``cmdline``.

    """

    def __init__(self, interface, runtime, inputs=None, outputs=None):
        self._version = 1.0
        self.interface = interface
        self.runtime = runtime
        self.inputs = inputs
        self.outputs = outputs

    @property
    def version(self):
        return self._version

class BaseTraitedSpec(traits.HasTraits):
    """Provide a few methods necessary to support nipype interface api

    The inputs attribute of interfaces call certain methods that are not
    available in traits.HasTraits. These are provided here.

    new metadata:

    * usedefault : set this to True if the default value of the trait should be
      used. Unless this is set, the attributes are set to traits.Undefined

    new attribute:

    * get_hashval : returns a tuple containing the state of the trait as a dict and
      hashvalue corresponding to dict.

    XXX Reconsider this in the long run, but it seems like the best
    solution to move forward on the refactoring.
    """

    def __init__(self, **kwargs):
        """ Initialize handlers and inputs"""
        # NOTE: In python 2.6, object.__init__ no longer accepts input
        # arguments.  HasTraits does not define an __init__ and
        # therefore these args were being ignored.
        #super(TraitedSpec, self).__init__(*args, **kwargs)
        super(BaseTraitedSpec, self).__init__(**kwargs)
        traits.push_exception_handler(reraise_exceptions=True)
        undefined_traits = {}
        for trait in self.copyable_trait_names():
            if not self.traits()[trait].usedefault:
                undefined_traits[trait] = Undefined
        self.trait_set(trait_change_notify=False, **undefined_traits)
        self._generate_handlers()
        self.set(**kwargs)

    def items(self):
        """ Name, trait generator for user modifiable traits
        """
        for name in sorted(self.copyable_trait_names()):
            yield name, self.traits()[name]

    def __repr__(self):
        """ Return a well-formatted representation of the traits """
        outstr = []
        for name, value in sorted(self.trait_get().items()):
            outstr.append('%s = %s' % (name, value))
        return '\n' + '\n'.join(outstr) + '\n'

    def _generate_handlers(self):
        """Find all traits with the 'xor' metadata and attach an event
        handler to them.
        """
        has_xor = dict(xor=lambda t: t is not None)
        xors = self.trait_names(**has_xor)
        for elem in xors:
            self.on_trait_change(self._xor_warn, elem)
        has_requires = dict(requires=lambda t: t is not None)
        requires = self.trait_names(**has_requires)
        for elem in requires:
            self.on_trait_change(self._requires_warn, elem)
        has_deprecation = dict(deprecated=lambda t: t is not None)
        deprecated = self.trait_names(**has_deprecation)
        for elem in deprecated:
            self.on_trait_change(self._deprecated_warn, elem)

    def _xor_warn(self, obj, name, old, new):
        """ Generates warnings for xor traits
        """
        if isdefined(new):
            trait_spec = self.traits()[name]
            # for each xor, set to default_value
            for trait_name in trait_spec.xor:
                if trait_name == name:
                    # skip ourself
                    continue
                if isdefined(getattr(self, trait_name)):
                    self.trait_set(trait_change_notify=False, **{'%s' % name: Undefined})
                    msg = 'Input "%s" is mutually exclusive with input "%s", ' \
                          'which is already set' \
                            % (name, trait_name)
                    raise IOError(msg)

    def _requires_warn(self, obj, name, old, new):
        """Part of the xor behavior
        """
        if isdefined(new):
            trait_spec = self.traits()[name]
            msg = None
            for trait_name in trait_spec.requires:
                if not isdefined(getattr(self, trait_name)):
                    if not msg:
                        msg = 'Input %s requires inputs: %s' \
                            % (name, ', '.join(trait_spec.requires))
            if msg:
                warn(msg)

    def _deprecated_warn(self, obj, name, old, new):
        """Checks if a user assigns a value to a deprecated trait
        """
        if isdefined(new):
            trait_spec = self.traits()[name]
            msg1 = ('Input %s in interface %s is deprecated.') % (name,
                                  self.__class__.__name__.split('InputSpec')[0])
            msg2 = ('Will be removed or raise an error as of release %s') % \
                                                           trait_spec.deprecated
            self.trait_set(trait_change_notify=False, **{'%s' % name: Undefined})
            if trait_spec.new_name:
                if trait_spec.new_name not in self.copyable_trait_names():
                    raise TraitError(msg1 + ' Replacement trait %s not found' %
                                     trait_spec.new_name)
                msg3 = 'It has been replaced by %s.' % trait_spec.new_name
            else:
                msg3 = ''
            msg = ' '.join((msg1, msg2, msg3))
            if LooseVersion(str(trait_spec.deprecated)) < nipype_version:
                raise TraitError(msg)
            else:
                warn(msg)


    def _hash_infile(self, adict, key):
        """ Inject file hashes into adict[key]"""
        stuff = adict[key]
        if not is_container(stuff):
            stuff = [stuff]
        file_list = []
        for afile in stuff:
            if is_container(afile):
                hashlist = self._hash_infile({'infiles': afile}, 'infiles')
                hash = [val[1] for val in hashlist]
            else:
                if config.get('execution', 'hash_method').lower() == 'timestamp':
                    hash = hash_timestamp(afile)
                elif config.get('execution', 'hash_method').lower() == 'content':
                    hash = hash_infile(afile)
                else:
                    raise Exception("Unknown hash method: %s" % config.get('execution', 'hash_method'))
            file_list.append((afile, hash))
        return file_list

    def get(self, **kwargs):
        """ Returns traited class as a dict

        Augments the trait get function to return a dictionary without
        notification handles
        """
        out = super(BaseTraitedSpec, self).get(**kwargs)
        out = self._clean_container(out, Undefined)
        return out

    def get_traitsfree(self, **kwargs):
        """ Returns traited class as a dict

        Augments the trait get function to return a dictionary without
        any traits. The dictionary does not contain any attributes that
        were Undefined
        """
        out = super(BaseTraitedSpec, self).get(**kwargs)
        out = self._clean_container(out, skipundefined=True)
        return out

    def _clean_container(self, object, undefinedval=None, skipundefined=False):
        """Convert a traited obejct into a pure python representation.
        """
        if isinstance(object, TraitDictObject) or isinstance(object, dict):
            out = {}
            for key, val in object.items():
                if isdefined(val):
                    out[key] = self._clean_container(val, undefinedval)
                else:
                    if not skipundefined:
                        out[key] = undefinedval
        elif isinstance(object, TraitListObject) or isinstance(object, list) or \
                isinstance(object, tuple):
            out = []
            for val in object:
                if isdefined(val):
                    out.append(self._clean_container(val, undefinedval))
                else:
                    if not skipundefined:
                        out.append(undefinedval)
                    else:
                        out.append(None)
            if isinstance(object, tuple):
                out = tuple(out)
        else:
            if isdefined(object):
                out = object
            else:
                if not skipundefined:
                    out = undefinedval
        return out

    def get_hashval(self, hash_method=None):
        """Return a dictionary of our items with hashes for each file.

        Searches through dictionary items and if an item is a file, it
        calculates the md5 hash of the file contents and stores the
        file name and hash value as the new key value.

        However, the overall bunch hash is calculated only on the hash
        value of a file. The path and name of the file are not used in
        the overall hash calculation.

        Returns
        -------
        dict_withhash : dict
            Copy of our dictionary with the new file hashes included
            with each file.
        hashvalue : str
            The md5 hash value of the traited spec

        """

        dict_withhash = {}
        dict_nofilename = {}
        for name, val in sorted(self.get().items()):
            if isdefined(val):
                trait = self.trait(name)
                if has_metadata(trait.trait_type, "nohash", True):
                    continue
                hash_files = not has_metadata(trait.trait_type, "hash_files", False)
                dict_nofilename[name] = self._get_sorteddict(val, hash_method=hash_method, hash_files=hash_files)
                dict_withhash[name] = self._get_sorteddict(val, True, hash_method=hash_method, hash_files=hash_files)
        return (dict_withhash, md5(str(dict_nofilename)).hexdigest())

    def _get_sorteddict(self, object, dictwithhash=False, hash_method=None, hash_files=True):
        if isinstance(object, dict):
            out = {}
            for key, val in sorted(object.items()):
                if isdefined(val):
                    out[key] = self._get_sorteddict(val, dictwithhash, hash_method=hash_method, hash_files=hash_files)
        elif isinstance(object, (list, tuple)):
            out = []
            for val in object:
                if isdefined(val):
                    out.append(self._get_sorteddict(val, dictwithhash, hash_method=hash_method, hash_files=hash_files))
            if isinstance(object, tuple):
                out = tuple(out)
        else:
            if isdefined(object):
                if hash_files and isinstance(object, str) and os.path.isfile(object):
                    if hash_method == None:
                        hash_method = config.get('execution', 'hash_method')

                    if hash_method.lower() == 'timestamp':
                        hash = hash_timestamp(object)
                    elif hash_method.lower() == 'content':
                        hash = hash_infile(object)
                    else:
                        raise Exception("Unknown hash method: %s" % hash_method)
                    if dictwithhash:
                        out = (object, hash)
                    else:
                        out = hash
                elif isinstance(object, float):
                    out = '%.10f' % object
                else:
                    out = object
        return out


class DynamicTraitedSpec(BaseTraitedSpec):
    """ A subclass to handle dynamic traits

    This class is a workaround for add_traits and clone_traits not
    functioning well together.
    """
    def __deepcopy__(self, memo):
        """ bug in deepcopy for HasTraits results in weird cloning behavior for
        added traits
        """
        id_self = id(self)
        if id_self in memo:
            return memo[id_self]
        dup_dict = deepcopy(self.get(), memo)
        # access all keys
        for key in self.copyable_trait_names():
            _ = getattr(self, key)
        # clone once
        dup = self.clone_traits(memo=memo)
        for key in self.copyable_trait_names():
            try:
                _ = getattr(dup, key)
            except:
                pass
        # clone twice
        dup = self.clone_traits(memo=memo)
        dup.set(**dup_dict)
        return dup

class TraitedSpec(BaseTraitedSpec):
    """ Create a subclass with strict traits.

    This is used in 90% of the cases.
    """
    _ = traits.Disallow


class Interface(object):
    """This is an abstract definition for Interface objects.

    It provides no functionality.  It defines the necessary attributes
    and methods all Interface objects should have.

    """

    input_spec = None  # A traited input specification
    output_spec = None  # A traited output specification

    _can_resume = False  # defines if the interface can reuse partial results after interruption

    @property
    def can_resume(self):
        return self._can_resume

    _always_run = False # should the interface be always run even if the inputs were not changed?

    @property
    def always_run(self):
        return self._always_run

    def __init__(self, **inputs):
        """Initialize command with given args and inputs."""
        raise NotImplementedError

    @classmethod
    def help(cls):
        """ Prints class help"""
        raise NotImplementedError

    @classmethod
    def _inputs_help(cls):
        """ Prints inputs help"""
        raise NotImplementedError

    @classmethod
    def _outputs_help(cls):
        """ Prints outputs help"""
        raise NotImplementedError

    @classmethod
    def _outputs(cls):
        """ Initializes outputs"""
        raise NotImplementedError

    def run(self):
        """Execute the command."""
        raise NotImplementedError

    def aggregate_outputs(self, runtime=None, needed_outputs=None):
        """Called to populate outputs"""
        raise NotImplementedError

    def _list_outputs(self):
        """ List expected outputs"""
        raise NotImplementedError

    def _get_filecopy_info(self):
        """ Provides information about file inputs to copy or link to cwd.
            Necessary for pipeline operation
        """
        raise NotImplementedError

    @property
    def version(self):
        raise NotImplementedError


class BaseInterfaceInputSpec(TraitedSpec):
    ignore_exception = traits.Bool(False, desc="Print an error message instead \
of throwing an exception in case the interface fails to run", usedefault=True,
                                   nohash=True)


class BaseInterface(Interface):
    """Implements common interface functionality.

    Implements
    ----------

    * Initializes inputs/outputs from input_spec/output_spec
    * Provides help based on input_spec and output_spec
    * Checks for mandatory inputs before running an interface
    * Runs an interface and returns results
    * Determines which inputs should be copied or linked to cwd

    This class does not implement aggregate_outputs, input_spec or
    output_spec. These should be defined by derived classes.

    This class cannot be instantiated.

    """
    input_spec = BaseInterfaceInputSpec
    _version = None

    def __init__(self, **inputs):
        if not self.input_spec:
            raise Exception('No input_spec in class: %s' % \
                                self.__class__.__name__)
        self.inputs = self.input_spec(**inputs)

    @classmethod
    def help(cls, returnhelp=False):
        """ Prints class help
        """

        if cls.__doc__:
            #docstring = cls.__doc__.split('\n')
            #docstring = [trim(line, '') for line in docstring]
            docstring = trim(cls.__doc__).split('\n') + ['']
        else:
            docstring = ['']

        allhelp = '\n'.join(docstring + cls._inputs_help() + [''] +
                            cls._outputs_help() + [''])
        if returnhelp:
            return allhelp
        else:
            print allhelp

    @classmethod
    def _get_trait_desc(self, inputs, name, spec):
        desc = spec.desc
        xor = spec.xor
        requires = spec.requires

        manhelpstr = ['\t%s' % name]
        try:
            setattr(inputs, name, None)
        except TraitError as excp:
            def_val = ''
            if getattr(spec, 'usedefault'):
                def_val = ', nipype default value: %s' % str(getattr(spec, 'default_value')()[1])
            line = "(%s%s)" % (excp.info, def_val)
            manhelpstr = wrap(line, 90, initial_indent=manhelpstr[0]+': ',
                              subsequent_indent='\t\t ')
        if desc:
            for line in desc.split('\n'):
                manhelpstr += wrap(line, 90, initial_indent='\t\t',
                                   subsequent_indent='\t\t')
        if xor:
            line = '%s' % ', '.join(xor)
            manhelpstr += wrap(line, 90, initial_indent='\t\tmutually_exclusive: ',
                               subsequent_indent='\t\t ')
        if requires: # and name not in xor_done:
            others = [field for field in requires if field != name]
            line = '%s' % ', '.join(others)
            manhelpstr += wrap(line, 90, initial_indent='\t\trequires: ',
                               subsequent_indent='\t\t ')
        return manhelpstr

    @classmethod
    def _inputs_help(cls):
        """ Prints description for input parameters
        """
        helpstr = ['Inputs::']

        inputs = cls.input_spec()
        if len(inputs.traits(transient=None).items()) == 0:
            helpstr += ['', '\tNone']
            return helpstr

        manhelpstr = ['', '\t[Mandatory]']
        for name, spec in sorted(inputs.traits(mandatory=True).items()):
            manhelpstr += cls._get_trait_desc(inputs, name, spec)

        opthelpstr = ['', '\t[Optional]']
        for name, spec in sorted(inputs.traits(mandatory=None,
                                               transient=None).items()):
            opthelpstr += cls._get_trait_desc(inputs, name, spec)

        if manhelpstr:
            helpstr += manhelpstr
        if opthelpstr:
            helpstr += opthelpstr
        return helpstr

    @classmethod
    def _outputs_help(cls):
        """ Prints description for output parameters
        """
        helpstr = ['Outputs::', '']
        if cls.output_spec:
            outputs = cls.output_spec()
            for name, spec in sorted(cls.output_spec().traits(transient=None).items()):
                helpstr += cls._get_trait_desc(outputs, name, spec)
        if len(helpstr) == 2:
            helpstr += ['\tNone']
        return helpstr

    def _outputs(self):
        """ Returns a bunch containing output fields for the class
        """
        outputs = None
        if self.output_spec:
            outputs = self.output_spec()
        return outputs

    @classmethod
    def _get_filecopy_info(cls):
        """ Provides information about file inputs to copy or link to cwd.
            Necessary for pipeline operation
        """
        info = []
        if cls.input_spec is None:
            return info
        metadata = dict(copyfile=lambda t: t is not None)
        for name, spec in sorted(cls.input_spec().traits(**metadata).items()):
            info.append(dict(key=name,
                             copy=spec.copyfile))
        return info

    def _check_requires(self, spec, name, value):
        """ check if required inputs are satisfied
        """
        if spec.requires:
            values = [not isdefined(getattr(self.inputs, field)) for field in spec.requires]
            if any(values) and isdefined(value):
                msg = "%s requires a value for input '%s' because one of %s is set. " \
                    "For a list of required inputs, see %s.help()" % \
                    (self.__class__.__name__, name,
                     ', '.join(spec.requires), self.__class__.__name__)
                raise ValueError(msg)

    def _check_xor(self, spec, name, value):
        """ check if mutually exclusive inputs are satisfied
        """
        if spec.xor:
            values = [isdefined(getattr(self.inputs, field)) for field in spec.xor]
            if not any(values) and not isdefined(value):
                msg = "%s requires a value for one of the inputs '%s'. " \
                    "For a list of required inputs, see %s.help()" % \
                    (self.__class__.__name__, ', '.join(spec.xor),
                     self.__class__.__name__)
                raise ValueError(msg)

    def _check_mandatory_inputs(self):
        """ Raises an exception if a mandatory input is Undefined
        """
        for name, spec in self.inputs.traits(mandatory=True).items():
            value = getattr(self.inputs, name)
            self._check_xor(spec, name, value)
            if not isdefined(value) and spec.xor is None:
                msg = "%s requires a value for input '%s'. " \
                    "For a list of required inputs, see %s.help()" % \
                    (self.__class__.__name__, name, self.__class__.__name__)
                raise ValueError(msg)
            if isdefined(value):
                self._check_requires(spec, name, value)
        for name, spec in self.inputs.traits(mandatory=None,
                                             transient=None).items():
            self._check_requires(spec, name, getattr(self.inputs, name))

    def _check_input_version_requirements(self):
        """ Raises an exception on version mismatch
        """
        version = LooseVersion(str(self.version))
        if not version:
            return
        # check minimum version
        names = self.inputs.trait_names(**dict(min_ver=lambda t: t is not None))
        for name in names:
            if not isdefined(getattr(self.inputs, name)):
                continue
            min_ver = LooseVersion(str(self.inputs.traits()[name].min_ver))
            if min_ver > version:
                raise Exception('Input %s (%s) (version %s < required %s)' %
                              (name, self.__class__.__name__, version, min_ver))
        names = self.inputs.trait_names(**dict(max_ver=lambda t: t is not None))
        for name in names:
            if not isdefined(getattr(self.inputs, name)):
                continue
            max_ver = LooseVersion(str(self.inputs.traits()[name].max_ver))
            if max_ver < version:
                raise Exception('Input %s (%s) (version %s > required %s)' %
                              (name, self.__class__.__name__, version, max_ver))

    def _run_interface(self, runtime):
        """ Core function that executes interface
        """
        raise NotImplementedError

    def run(self, **inputs):
        """Execute this interface.

        This interface will not raise an exception if runtime.returncode is
        non-zero.

        Parameters
        ----------
        inputs : allows the interface settings to be updated

        Returns
        -------
        results :  an InterfaceResult object containing a copy of the instance
        that was executed, provenance information and, if successful, results
        """
        self.inputs.set(**inputs)
        self._check_mandatory_inputs()
        self._check_input_version_requirements()
        interface = self.__class__
        # initialize provenance tracking
        env = deepcopy(os.environ.data)
        runtime = Bunch(cwd=os.getcwd(),
                        returncode=None,
                        duration=None,
                        environ=env,
                        hostname=gethostname())
        t = time()
        try:
            runtime = self._run_interface(runtime)
            runtime.duration = time() - t
            results = InterfaceResult(interface, runtime,
                                      inputs=self.inputs.get_traitsfree())
            results.outputs = self.aggregate_outputs(results.runtime)
        except Exception, e:
            if len(e.args) == 0:
                e.args = ("")

            message = "\nInterface %s failed to run." % self.__class__.__name__

            if config.has_option('logging', 'interface_level') and config.get('logging', 'interface_level').lower() == 'debug':
                inputs_str = "Inputs:" + str(self.inputs) + "\n"
            else:
                inputs_str = ''

            if len(e.args) == 1 and isinstance(e.args[0], str):
                e.args = (e.args[0] + " ".join([message, inputs_str]),)
            else:
                e.args += (message, )
                if inputs_str != '':
                    e.args += (inputs_str, )

            #exception raising inhibition for special cases
            if hasattr(self.inputs, 'ignore_exception') and \
            isdefined(self.inputs.ignore_exception) and \
            self.inputs.ignore_exception:
                import traceback
                runtime.traceback = traceback.format_exc()
                runtime.traceback_args = e.args
                return InterfaceResult(interface, runtime)
            else:
                raise
        return results

    def _list_outputs(self):
        """ List the expected outputs
        """
        if self.output_spec:
            raise NotImplementedError
        else:
            return None

    def aggregate_outputs(self, runtime=None, needed_outputs=None):
        """ Collate expected outputs and check for existence
        """
        predicted_outputs = self._list_outputs()
        outputs = self._outputs()
        if predicted_outputs:
            for key, val in predicted_outputs.items():
                if needed_outputs and key not in needed_outputs:
                    continue
                try:
                    setattr(outputs, key, val)
                    _ = getattr(outputs, key)
                except TraitError, error:
                    if hasattr(error, 'info') and error.info.startswith("an existing"):
                        msg = "File/Directory '%s' not found for %s output '%s'." \
                            % (val, self.__class__.__name__, key)
                        raise FileNotFoundError(msg)
                    else:
                        raise error
        return outputs

    @property
    def version(self):
        if self._version is None:
            if str2bool(config.get('execution', 'stop_on_unknown_version')):
                raise ValueError('Interface %s has no version information' %
                                 self.__class__.__name__)
        return self._version


class Stream(object):
    """Function to capture stdout and stderr streams with timestamps

    http://stackoverflow.com/questions/4984549/merge-and-sync-stdout-and-stderr/5188359#5188359
    """

    def __init__(self, name, impl):
        self._name = name
        self._impl = impl
        self._buf = ''
        self._rows = []
        self._lastidx = 0

    def fileno(self):
        "Pass-through for file descriptor."
        return self._impl.fileno()

    def read(self, drain=0):
        "Read from the file descriptor. If 'drain' set, read until EOF."
        while self._read(drain) is not None:
            if not drain:
                break

    def _read(self, drain):
        "Read from the file descriptor"
        fd = self.fileno()
        buf = os.read(fd, 4096)
        if not buf and not self._buf:
            return None
        if '\n' not in buf:
            if not drain:
                self._buf += buf
                return []

        # prepend any data previously read, then split into lines and format
        buf = self._buf + buf
        if '\n' in buf:
            tmp, rest = buf.rsplit('\n', 1)
        else:
            tmp = buf
            rest = None
        self._buf = rest
        now = datetime.datetime.now().isoformat()
        rows = tmp.split('\n')
        self._rows += [(now, '%s %s:%s' % (self._name, now, r), r) for r in rows]
        for idx in range(self._lastidx, len(self._rows)):
            iflogger.info(self._rows[idx][1])
        self._lastidx = len(self._rows)


def run_command(runtime, timeout=0.01):
    """
    Run a command, read stdout and stderr, prefix with timestamp. The returned
    runtime contains a merged stdout+stderr log with timestamps

    http://stackoverflow.com/questions/4984549/merge-and-sync-stdout-and-stderr/5188359#5188359
    """
    PIPE = subprocess.PIPE
    proc = subprocess.Popen(runtime.cmdline,
                             stdout=PIPE,
                             stderr=PIPE,
                             shell=True,
                             cwd=runtime.cwd,
                             env=runtime.environ)
    streams = [
        Stream('stdout', proc.stdout),
        Stream('stderr', proc.stderr)
        ]

    def _process(drain=0):
        try:
            res = select.select(streams, [], [], timeout)
        except select.error, e:
            iflogger.info(str(e))
            if e[0] == errno.EINTR:
                return
            else:
                raise
        else:
            for stream in res[0]:
                stream.read(drain)

    while proc.returncode is None:
        proc.poll()
        _process()
    runtime.returncode = proc.returncode
    _process(drain=1)

    # collect results, merge and return
    result = {}
    temp = []
    for stream in streams:
        rows = stream._rows
        temp += rows
        result[stream._name] = [r[2] for r in rows]
    temp.sort()
    result['merged'] = [r[1] for r in temp]
    runtime.stderr = '\n'.join(result['stderr'])
    runtime.stdout = '\n'.join(result['stdout'])
    runtime.merged = result['merged']
    return runtime


class CommandLineInputSpec(BaseInterfaceInputSpec):
    args = traits.Str(argstr='%s', desc='Additional parameters to the command')
    environ = traits.DictStrStr(desc='Environment variables', usedefault=True,
                                nohash=True)


class CommandLine(BaseInterface):
    """Implements functionality to interact with command line programs
    class must be instantiated with a command argument

    Parameters
    ----------

    command : string
        define base immutable `command` you wish to run

    args : string, optional
        optional arguments passed to base `command`


    Examples
    --------

    >>> from nipype.interfaces.base import CommandLine
    >>> cli = CommandLine(command='ls', environ={'DISPLAY': ':1'})
    >>> cli.inputs.args = '-al'
    >>> cli.cmdline
    'ls -al'

    >>> cli.inputs.trait_get()
    {'ignore_exception': False, 'args': '-al', 'environ': {'DISPLAY': ':1'}}

    >>> cli.inputs.get_hashval()
    ({'args': '-al'}, 'a2f45e04a34630c5f33a75ea2a533cdd')

    """

    input_spec = CommandLineInputSpec
    _cmd = None
    _version = None

    def __init__(self, command=None, **inputs):
        super(CommandLine, self).__init__(**inputs)
        self._environ = None
        if not hasattr(self, '_cmd'):
            self._cmd = None
        if self.cmd is None and command is None:
            raise Exception("Missing command")
        if command:
            self._cmd = command

    @property
    def cmd(self):
        """sets base command, immutable"""
        return self._cmd

    @property
    def cmdline(self):
        """ `command` plus any arguments (args)
        validates arguments and generates command line"""
        self._check_mandatory_inputs()
        allargs = self._parse_inputs()
        allargs.insert(0, self.cmd)
        return ' '.join(allargs)

    def raise_exception(self, runtime):
        message = "Command:\n" + runtime.cmdline + "\n"
        message += "Standard output:\n" + runtime.stdout + "\n"
        message += "Standard error:\n" + runtime.stderr + "\n"
        message += "Return code: " + str(runtime.returncode)
        raise RuntimeError(message)

    @classmethod
    def help(cls, returnhelp=False):
        allhelp = super(CommandLine, cls).help(returnhelp=True)

        allhelp = "Wraps command **%s**\n\n"%cls._cmd + allhelp

        if returnhelp:
            return allhelp
        else:
            print allhelp

    def _get_environ(self):
        out_environ = {}
        try:
            display_var = config.get('execution', 'display_variable')
            out_environ = {'DISPLAY': display_var}
        except NoOptionError:
            pass
        iflogger.debug(out_environ)
        if isdefined(self.inputs.environ):
            out_environ.update(self.inputs.environ)
        return out_environ

    def version_from_command(self, flag='-v'):
        cmdname = self.cmd.split()[0]
        if self._exists_in_path(cmdname):
            env = deepcopy(os.environ.data)
            out_environ = self._get_environ()
            env.update(out_environ)
            proc = subprocess.Popen(' '.join((cmdname, flag)),
                                    shell=True,
                                    env=env,
                                    stdout=subprocess.PIPE,
                                    stderr=subprocess.PIPE,
                                    )
            o, e = proc.communicate()
            return o

    def _run_interface(self, runtime):
        """Execute command via subprocess

        Parameters
        ----------
        runtime : passed by the run function

        Returns
        -------
        runtime : updated runtime information

        """
        setattr(runtime, 'stdout', None)
        setattr(runtime, 'stderr', None)
        setattr(runtime, 'cmdline', self.cmdline)
        out_environ = self._get_environ()
        runtime.environ.update(out_environ)
        if not self._exists_in_path(self.cmd.split()[0]):
            raise IOError("%s could not be found on host %s" % (self.cmd.split()[0],
                                                                runtime.hostname))
        runtime = run_command(runtime)
        if runtime.returncode is None or runtime.returncode != 0:
            self.raise_exception(runtime)

        return runtime

    def _exists_in_path(self, cmd):
        '''
        Based on a code snippet from http://orip.org/2009/08/python-checking-if-executable-exists-in.html
        '''

        extensions = os.environ.get("PATHEXT", "").split(os.pathsep)
        for directory in os.environ.get("PATH", "").split(os.pathsep):
            base = os.path.join(directory, cmd)
            options = [base] + [(base + ext) for ext in extensions]
            for filename in options:
                if os.path.exists(filename):
                    return True
        return False

    def _gen_filename(self, name):
        """ Generate filename attributes before running.

        Called when trait.genfile = True and trait is Undefined
        """
        raise NotImplementedError

    def _format_arg(self, name, trait_spec, value):
        """A helper function for _parse_inputs

        Formats a trait containing argstr metadata
        """
        argstr = trait_spec.argstr
        iflogger.debug('%s_%s' %(name, str(value)))
        if trait_spec.is_trait_type(traits.Bool) and "%" not in argstr:
            if value:
                # Boolean options have no format string. Just append options
                # if True.
                return argstr
            else:
                return None
        #traits.Either turns into traits.TraitCompound and does not have any inner_traits
        elif trait_spec.is_trait_type(traits.List) \
        or (trait_spec.is_trait_type(traits.TraitCompound) \
        and isinstance(value, list)):
            # This is a bit simple-minded at present, and should be
            # construed as the default. If more sophisticated behavior
            # is needed, it can be accomplished with metadata (e.g.
            # format string for list member str'ification, specifying
            # the separator, etc.)

            # Depending on whether we stick with traitlets, and whether or
            # not we beef up traitlets.List, we may want to put some
            # type-checking code here as well
            sep = trait_spec.sep
            if sep == None:
                sep = ' '
            if argstr.endswith('...'):

                # repeatable option
                # --id %d... will expand to
                # --id 1 --id 2 --id 3 etc.,.
                argstr = argstr.replace('...', '')
                return sep.join([argstr % elt for elt in value])
            else:
                return argstr % sep.join(str(elt) for elt in value)
        else:
            # Append options using format string.
            return argstr % value

    def _parse_inputs(self, skip=None):
        """Parse all inputs using the ``argstr`` format string in the Trait.

        Any inputs that are assigned (not the default_value) are formatted
        to be added to the command line.

        Returns
        -------
        all_args : list
            A list of all inputs formatted for the command line.

        """
        all_args = []
        initial_args = {}
        final_args = {}
        metadata = dict(argstr=lambda t: t is not None)
        for name, spec in sorted(self.inputs.traits(**metadata).items()):
            if skip and name in skip:
                continue
            value = getattr(self.inputs, name)
            if not isdefined(value):
                if spec.genfile:
                    value = self._gen_filename(name)
                else:
                    continue
            arg = self._format_arg(name, spec, value)
            if arg is None:
                continue
            pos = spec.position
            if pos is not None:
                if pos >= 0:
                    initial_args[pos] = arg
                else:
                    final_args[pos] = arg
            else:
                all_args.append(arg)
        first_args = [arg for pos, arg in sorted(initial_args.items())]
        last_args = [arg for pos, arg in sorted(final_args.items())]
        return first_args + all_args + last_args


class StdOutCommandLineInputSpec(CommandLineInputSpec):
    out_file = File(argstr="> %s", position=-1, genfile=True)


class StdOutCommandLine(CommandLine):
    input_spec = StdOutCommandLineInputSpec

    def _gen_filename(self, name):
        if name is 'out_file':
            return self._gen_outfilename()
        else:
            return None

    def _gen_outfilename(self):
        raise NotImplementedError


class MultiPath(traits.List):
    """ Abstract class - shared functionality of input and output MultiPath
    """

    def validate(self, object, name, value):
        if not isdefined(value) or (isinstance(value, list) and len(value) == 0):
            return Undefined
        newvalue = value

        if not isinstance(value, list) \
        or (self.inner_traits() \
            and isinstance(self.inner_traits()[0].trait_type, traits.List) \
            and not isinstance(self.inner_traits()[0].trait_type, InputMultiPath) \
            and isinstance(value, list) \
            and value \
            and not isinstance(value[0], list)):
            newvalue = [value]
        value = super(MultiPath, self).validate(object, name, newvalue)

        if len(value) > 0:
            return value

        self.error(object, name, value)


class OutputMultiPath(MultiPath):
    """ Implements a user friendly traits that accepts one or more
    paths to files or directories. This is the output version which
    return a single string whenever possible (when it was set to a
    single value or a list of length 1). Default value of this trait
    is _Undefined. It does not accept empty lists.

    XXX This should only be used as a final resort. We should stick to
    established Traits to the extent possible.

    XXX This needs to be vetted by somebody who understands traits

    >>> from nipype.interfaces.base import OutputMultiPath
    >>> class A(TraitedSpec):
    ...     foo = OutputMultiPath(File(exists=False))
    >>> a = A()
    >>> a.foo
    <undefined>

    >>> a.foo = '/software/temp/foo.txt'
    >>> a.foo
    '/software/temp/foo.txt'

    >>> a.foo = ['/software/temp/foo.txt']
    >>> a.foo
    '/software/temp/foo.txt'

    >>> a.foo = ['/software/temp/foo.txt', '/software/temp/goo.txt']
    >>> a.foo
    ['/software/temp/foo.txt', '/software/temp/goo.txt']

    """

    def get(self, object, name):
        value = self.get_value(object, name)
        if len(value) == 0:
            return Undefined
        elif len(value) == 1:
            return value[0]
        else:
            return value

    def set(self, object, name, value):
        self.set_value(object, name, value)


class InputMultiPath(MultiPath):
    """ Implements a user friendly traits that accepts one or more
    paths to files or directories. This is the input version which
    always returns a list. Default value of this trait
    is _Undefined. It does not accept empty lists.

    XXX This should only be used as a final resort. We should stick to
    established Traits to the extent possible.

    XXX This needs to be vetted by somebody who understands traits

    >>> from nipype.interfaces.base import InputMultiPath
    >>> class A(TraitedSpec):
    ...     foo = InputMultiPath(File(exists=False))
    >>> a = A()
    >>> a.foo
    <undefined>

    >>> a.foo = '/software/temp/foo.txt'
    >>> a.foo
    ['/software/temp/foo.txt']

    >>> a.foo = ['/software/temp/foo.txt']
    >>> a.foo
    ['/software/temp/foo.txt']

    >>> a.foo = ['/software/temp/foo.txt', '/software/temp/goo.txt']
    >>> a.foo
    ['/software/temp/foo.txt', '/software/temp/goo.txt']

    """
    pass<|MERGE_RESOLUTION|>--- conflicted
+++ resolved
@@ -27,16 +27,11 @@
                                has_metadata)
 from ..utils.filemanip import (md5, hash_infile, FileNotFoundError,
                                hash_timestamp)
-<<<<<<< HEAD
 from ..utils.misc import is_container, trim, str2bool
 from .. import config, logging, LooseVersion
-=======
-from ..utils.misc import is_container, trim
-from .. import config, logging, LooseVersion
 from .. import __version__
 
 nipype_version = LooseVersion(__version__)
->>>>>>> c0ab47c9
 
 iflogger = logging.getLogger('interface')
 

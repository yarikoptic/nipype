# emacs: -*- mode: python; py-indent-offset: 4; indent-tabs-mode: nil -*-
# vi: set ft=python sts=4 ts=4 sw=4 et:
"""The fsl module provides classes for interfacing with the `FSL
<http://www.fmrib.ox.ac.uk/fsl/index.html>`_ command line tools.

Top-level namespace for fsl.
"""

from .base import (FSLCommand, Info, check_fsl, no_fsl, no_fsl_course_data)
from .preprocess import (FAST, FLIRT, ApplyXfm, BET, MCFLIRT, FNIRT, ApplyWarp,
                         SliceTimer, SUSAN, PRELUDE, FUGUE, FIRST)
from .model import (Level1Design, FEAT, FEATModel, FILMGLS, FEATRegister,
                    FLAMEO, ContrastMgr, MultipleRegressDesign, L2Model, SMM,
                    MELODIC, SmoothEstimate, Cluster, Randomise, GLM)
from .utils import (Smooth, Merge, ExtractROI, Split, ImageMaths, ImageMeants,
                    ImageStats, FilterRegressor, Overlay, Slicer,
                    PlotTimeSeries, PlotMotionParams, ConvertXFM,
                    SwapDimensions, PowerSpectrum, Reorient2Std,
                    Complex, InvWarp, WarpUtils, ConvertWarp, WarpPoints,
<<<<<<< HEAD
                    WarpPointsToStd, RobustFOV)
=======
                    WarpPointsToStd, RobustFOV, CopyGeom)
>>>>>>> afae53c1

from .epi import (PrepareFieldmap, TOPUP, ApplyTOPUP, Eddy, EPIDeWarp,
                  SigLoss, EddyCorrect, EpiReg)

from .dti import (BEDPOSTX, XFibres, DTIFit,
                  ProbTrackX, ProbTrackX2,
                  VecReg, ProjThresh, FindTheBiggest, DistanceMap,
                  TractSkeleton, MakeDyadicVectors, BEDPOSTX5, XFibres5,
                  BEDPOSTX4, XFibres4)
from .maths import (ChangeDataType, Threshold, MeanImage, ApplyMask,
                    IsotropicSmooth, TemporalFilter, DilateImage, ErodeImage,
                    SpatialFilter, UnaryMaths, BinaryMaths, MultiImageMaths)<|MERGE_RESOLUTION|>--- conflicted
+++ resolved
@@ -17,11 +17,7 @@
                     PlotTimeSeries, PlotMotionParams, ConvertXFM,
                     SwapDimensions, PowerSpectrum, Reorient2Std,
                     Complex, InvWarp, WarpUtils, ConvertWarp, WarpPoints,
-<<<<<<< HEAD
-                    WarpPointsToStd, RobustFOV)
-=======
                     WarpPointsToStd, RobustFOV, CopyGeom)
->>>>>>> afae53c1
 
 from .epi import (PrepareFieldmap, TOPUP, ApplyTOPUP, Eddy, EPIDeWarp,
                   SigLoss, EddyCorrect, EpiReg)

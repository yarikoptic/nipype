--- conflicted
+++ resolved
@@ -1157,7 +1157,6 @@
 class FUGUEInputSpec(FSLCommandInputSpec):
     in_file = File(exists=True, argstr='--in=%s',
                    desc='filename of input volume')
-<<<<<<< HEAD
     unwarped_file = File(
         argstr='--unwarp=%s', genfile=True,
         desc='apply unwarping and save as filename', hash_files=False)
@@ -1167,16 +1166,6 @@
     warped_file = File(argstr='--warp=%s', genfile=True,
                        desc='apply forward warping and save as filename',
                        hash_files=False)
-=======
-    unwarped_file = File(argstr='--unwarp=%s', genfile=True,
-                         desc='apply unwarping and save as filename', hash_files=False)
-
-    save_warped = traits.Bool(desc='apply forward warp and save')
-
-    warped_file = File(argstr='--warp=%s', genfile=True,
-                         desc='apply forward warp and save as filename', hash_files=False)
-
->>>>>>> ea909c7f
     phasemap_file = File(exists=True, argstr='--phasemap=%s',
                          desc='filename for input phase image')
     dwell_to_asym_ratio = traits.Float(argstr='--dwelltoasym=%.10f',
@@ -1228,7 +1217,6 @@
                              desc='apply intensity correction only')
     mask_file = File(exists=True, argstr='--mask=%s',
                      desc='filename for loading valid mask')
-<<<<<<< HEAD
     save_unmasked_fmap = traits.Bool(argstr='--unmaskfmap',
                                      requires=['fmap_out_file'],
                                      desc='saves the unmasked fieldmap when using --savefmap')
@@ -1243,27 +1231,6 @@
     warped_file = File(desc='forward warped file')
     shift_out_file = File(desc='voxel shift map file')
     fmap_out_file = File(desc='fieldmap file')
-=======
-    save_unmasked_fmap = traits.Either(traits.Bool,
-                                       traits.File,
-                                       argstr='--unmaskfmap=%s',
-                                       requires=['fmap_out_file'],
-                                       desc='saves the unmasked fieldmap when using --savefmap', hash_files=False)
-    save_unmasked_shift = traits.Either(traits.Bool,
-                                       traits.File,
-                                       argstr='--unmaskshift=%s',
-                                       requires=['shift_out_file'],
-                                       desc='saves the unmasked shiftmap when using --saveshift', hash_files=False)
-    nokspace = traits.Bool(
-        argstr='--nokspace', desc='do not use k-space forward warping')
-
-
-class FUGUEOutputSpec(TraitedSpec):
-    unwarped_file = File(exists=True, desc='unwarped file')
-    shift_out_file = File(desc='voxel shift map file')
-    warped_file = File(desc='warped file')
->>>>>>> ea909c7f
-
 
 class FUGUE(FSLCommand):
     """Use FSL FUGUE to unwarp epi's with fieldmaps
@@ -1304,7 +1271,6 @@
 
         out_file = getattr(self.inputs,out_field)
         if not isdefined(out_file):
-<<<<<<< HEAD
             if isdefined(self.inputs.in_file):
                 out_file = self._gen_fname(self.inputs.in_file,
                                            suffix='_'+out_field[:-5])
@@ -1314,46 +1280,14 @@
             outputs['fmap_out_file'] = os.path.abspath(self.inputs.fmap_out_file)
         if isdefined(self.inputs.shift_out_file):
             outputs['shift_out_file'] = os.path.abspath(self.inputs.shift_out_file)
-=======
-            out_file = self._gen_fname(self.inputs.in_file,
-                                      suffix='_unwarped')
-        outputs['unwarped_file'] = os.path.abspath(out_file)
-
-        if isdefined(self.inputs.save_shift) and self.inputs.save_shift:
-            shift_out = self.inputs.shift_out_file
-            if not isdefined(shift_out):
-                shift_out = self._gen_fname(
-                    self.inputs.in_file, suffix='_shift')
-
-            outputs['shift_out_file'] = os.path.abspath(shift_out)
-
-        if isdefined(self.inputs.save_warped) and self.inputs.save_warped:
-            warped_out = self.inputs.warped_file
-            if not isdefined(warped_out):
-                warped_out = self._gen_fname(
-                    self.inputs.in_file, suffix='_fwdwarp')
-
-            outputs['warped_file'] = os.path.abspath(warped_out)
-            del outputs['unwarped_file']
->>>>>>> ea909c7f
 
         return outputs
 
     def _gen_filename(self, name):
         if name == 'unwarped_file' and not self.inputs.forward_warping:
             return self._list_outputs()['unwarped_file']
-<<<<<<< HEAD
         if name == 'warped_file' and self.inputs.forward_warping:
             return self._list_outputs()['warped_file']
-=======
-
-        if name == 'warped_file':
-            return self._list_outputs()['warped_file']
-
-        if name == 'shift_out_file':
-            return self._list_outputs()['shift_out_file']
-
->>>>>>> ea909c7f
         return None
 
     def _parse_inputs(self,skip=None):

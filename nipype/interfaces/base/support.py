# -*- coding: utf-8 -*-
# emacs: -*- mode: python; py-indent-offset: 4; indent-tabs-mode: nil -*-
# vi: set ft=python sts=4 ts=4 sw=4 et:
"""

Miscellaneous tools to support Interface functionality
......................................................

"""
<<<<<<< HEAD
=======
from __future__ import (print_function, division, unicode_literals,
                        absolute_import)
from builtins import object, str

>>>>>>> 2b124a95
import os
from copy import deepcopy
from textwrap import wrap
import re

from ... import logging
from ...utils.misc import is_container
from ...utils.filemanip import md5, to_str, hash_infile
iflogger = logging.getLogger('nipype.interface')

HELP_LINEWIDTH = 70

class NipypeInterfaceError(Exception):
    """Custom error for interfaces"""

    def __init__(self, value):
        self.value = value

    def __str__(self):
        return '{}'.format(self.value)


class Bunch(object):
    """Dictionary-like class that provides attribute-style access to it's items.

    A `Bunch` is a simple container that stores it's items as class
    attributes.  Internally all items are stored in a dictionary and
    the class exposes several of the dictionary methods.

    Examples
    --------
    >>> from nipype.interfaces.base import Bunch
    >>> inputs = Bunch(infile='subj.nii', fwhm=6.0, register_to_mean=True)
    >>> inputs
    Bunch(fwhm=6.0, infile='subj.nii', register_to_mean=True)
    >>> inputs.register_to_mean = False
    >>> inputs
    Bunch(fwhm=6.0, infile='subj.nii', register_to_mean=False)

    Notes
    -----
    The Bunch pattern came from the Python Cookbook:

    .. [1] A. Martelli, D. Hudgeon, "Collecting a Bunch of Named
           Items", Python Cookbook, 2nd Ed, Chapter 4.18, 2005.

    """

    def __init__(self, *args, **kwargs):
        self.__dict__.update(*args, **kwargs)

    def update(self, *args, **kwargs):
        """update existing attribute, or create new attribute

        Note: update is very much like HasTraits.set"""
        self.__dict__.update(*args, **kwargs)

    def items(self):
        """iterates over bunch attributes as key, value pairs"""
        return list(self.__dict__.items())

    def iteritems(self):
        """iterates over bunch attributes as key, value pairs"""
        iflogger.warning('iteritems is deprecated, use items instead')
        return list(self.items())

    def get(self, *args):
        """Support dictionary get() functionality
        """
        return self.__dict__.get(*args)

    def set(self, **kwargs):
        """Support dictionary get() functionality
        """
        return self.__dict__.update(**kwargs)

    def dictcopy(self):
        """returns a deep copy of existing Bunch as a dictionary"""
        return deepcopy(self.__dict__)

    def __repr__(self):
        """representation of the sorted Bunch as a string

        Currently, this string representation of the `inputs` Bunch of
        interfaces is hashed to determine if the process' dirty-bit
        needs setting or not. Till that mechanism changes, only alter
        this after careful consideration.
        """
        outstr = ['Bunch(']
        first = True
        for k, v in sorted(self.items()):
            if not first:
                outstr.append(', ')
            if isinstance(v, dict):
                pairs = []
                for key, value in sorted(v.items()):
                    pairs.append("'%s': %s" % (key, value))
                v = '{' + ', '.join(pairs) + '}'
                outstr.append('%s=%s' % (k, v))
            else:
                outstr.append('%s=%r' % (k, v))
            first = False
        outstr.append(')')
        return ''.join(outstr)

    def _get_bunch_hash(self):
        """Return a dictionary of our items with hashes for each file.

        Searches through dictionary items and if an item is a file, it
        calculates the md5 hash of the file contents and stores the
        file name and hash value as the new key value.

        However, the overall bunch hash is calculated only on the hash
        value of a file. The path and name of the file are not used in
        the overall hash calculation.

        Returns
        -------
        dict_withhash : dict
            Copy of our dictionary with the new file hashes included
            with each file.
        hashvalue : str
            The md5 hash value of the `dict_withhash`

        """

        infile_list = []
        for key, val in list(self.items()):
            if is_container(val):
                # XXX - SG this probably doesn't catch numpy arrays
                # containing embedded file names either.
                if isinstance(val, dict):
                    # XXX - SG should traverse dicts, but ignoring for now
                    item = None
                else:
                    if len(val) == 0:
                        raise AttributeError('%s attribute is empty' % key)
                    item = val[0]
            else:
                item = val
            try:
                if isinstance(item, str) and os.path.isfile(item):
                    infile_list.append(key)
            except TypeError:
                # `item` is not a file or string.
                continue
        dict_withhash = self.dictcopy()
        dict_nofilename = self.dictcopy()
        for item in infile_list:
            dict_withhash[item] = _hash_bunch_dict(dict_withhash, item)
            dict_nofilename[item] = [val[1] for val in dict_withhash[item]]
        # Sort the items of the dictionary, before hashing the string
        # representation so we get a predictable order of the
        # dictionary.
        sorted_dict = to_str(sorted(dict_nofilename.items()))
        return dict_withhash, md5(sorted_dict.encode()).hexdigest()

    def _repr_pretty_(self, p, cycle):
        """Support for the pretty module from ipython.externals"""
        if cycle:
            p.text('Bunch(...)')
        else:
            p.begin_group(6, 'Bunch(')
            first = True
            for k, v in sorted(self.items()):
                if not first:
                    p.text(',')
                    p.breakable()
                p.text(k + '=')
                p.pretty(v)
                first = False
            p.end_group(6, ')')


def _hash_bunch_dict(adict, key):
    """Inject file hashes into adict[key]"""
    stuff = adict[key]
    if not is_container(stuff):
        stuff = [stuff]
    return [(afile, hash_infile(afile)) for afile in stuff]


class InterfaceResult(object):
    """Object that contains the results of running a particular Interface.

    Attributes
    ----------
    version : version of this Interface result object (a readonly property)
    interface : class type
        A copy of the `Interface` class that was run to generate this result.
    inputs :  a traits free representation of the inputs
    outputs : Bunch
        An `Interface` specific Bunch that contains all possible files
        that are generated by the interface.  The `outputs` are used
        as the `inputs` to another node when interfaces are used in
        the pipeline.
    runtime : Bunch

        Contains attributes that describe the runtime environment when
        the `Interface` was run.  Contains the attributes:

        * cmdline : The command line string that was executed
        * cwd : The directory the ``cmdline`` was executed in.
        * stdout : The output of running the ``cmdline``.
        * stderr : Any error messages output from running ``cmdline``.
        * returncode : The code returned from running the ``cmdline``.

    """

    def __init__(self,
                 interface,
                 runtime,
                 inputs=None,
                 outputs=None,
                 provenance=None):
        self._version = 2.0
        self.interface = interface
        self.runtime = runtime
        self.inputs = inputs
        self.outputs = outputs
        self.provenance = provenance

    @property
    def version(self):
        return self._version


def format_help(cls):
    """
    Prints help text of a Nipype interface

    >>> from nipype.interfaces.afni import GCOR
    >>> GCOR.help()  # doctest: +ELLIPSIS, +NORMALIZE_WHITESPACE
    Wraps the executable command ``@compute_gcor``.
    <BLANKLINE>
    Computes the average correlation between every voxel
    and ever other voxel, over any give mask.
    <BLANKLINE>
    <BLANKLINE>
    For complete details, ...

    """
    from ...utils.misc import trim

    docstring = []
    cmd = getattr(cls, '_cmd', None)
    if cmd:
        docstring += ['Wraps the executable command ``%s``.' % cmd, '']

    if cls.__doc__:
        docstring += trim(cls.__doc__).split('\n') + ['']

    allhelp = '\n'.join(
        docstring +
        _inputs_help(cls) + [''] +
        _outputs_help(cls) + ['']  +
        _refs_help(cls)
    )
    return allhelp.expandtabs(8)


def _inputs_help(cls):
    r"""
    Prints description for input parameters

    >>> from nipype.interfaces.afni import GCOR
    >>> _inputs_help(GCOR)  # doctest: +ELLIPSIS, +NORMALIZE_WHITESPACE
    ['Inputs::', '', '\t[Mandatory]', '\tin_file: (an existing file name)', ...

    """
    helpstr = ['Inputs::']
    mandatory_keys = []
    optional_items = []

    if cls.input_spec:
        inputs = cls.input_spec()
        mandatory_items = list(inputs.traits(mandatory=True).items())
        if mandatory_items:
            helpstr += ['', '\t[Mandatory]']
            for name, spec in mandatory_items:
                helpstr += get_trait_desc(inputs, name, spec)

        mandatory_keys = {item[0] for item in mandatory_items}
        optional_items = ['\n'.join(get_trait_desc(inputs, name, val))
                          for name, val in inputs.traits(transient=None).items()
                          if name not in mandatory_keys]
        if optional_items:
            helpstr += ['', '\t[Optional]'] + optional_items

    if not mandatory_keys and not optional_items:
        helpstr += ['', '\tNone']
    return helpstr


def _outputs_help(cls):
    r"""
    Prints description for output parameters

    >>> from nipype.interfaces.afni import GCOR
    >>> _outputs_help(GCOR)  # doctest: +ELLIPSIS, +NORMALIZE_WHITESPACE
    ['Outputs::', '', '\tout: (a float)\n\t\tglobal correlation value']

    """
    helpstr = ['Outputs::', '', '\tNone']
    if cls.output_spec:
        outputs = cls.output_spec()
        outhelpstr = [
            '\n'.join(get_trait_desc(outputs, name, spec))
            for name, spec in outputs.traits(transient=None).items()]
        if outhelpstr:
            helpstr = helpstr[:-1] + outhelpstr
    return helpstr


def _refs_help(cls):
    """Prints interface references."""
    references = getattr(cls, 'references_', None)
    if not references:
        return []

    helpstr = ['References:', '-----------']
    for r in references:
        helpstr += ['{}'.format(r['entry'])]

    return helpstr


def get_trait_desc(inputs, name, spec):
    """Parses a HasTraits object into a nipype documentation string"""
    desc = spec.desc
    xor = spec.xor
    requires = spec.requires
    argstr = spec.argstr

    manhelpstr = ['\t%s' % name]

    type_info = spec.full_info(inputs, name, None)

    default = ''
    if spec.usedefault:
        default = ', nipype default value: %s' % str(
            spec.default_value()[1])
    line = "(%s%s)" % (type_info, default)

    manhelpstr = wrap(
        line,
        HELP_LINEWIDTH,
        initial_indent=manhelpstr[0] + ': ',
        subsequent_indent='\t\t  ')

    if desc:
        for line in desc.split('\n'):
            line = re.sub(r"\s+", " ", line)
            manhelpstr += wrap(
                line, HELP_LINEWIDTH,
                initial_indent='\t\t',
                subsequent_indent='\t\t')

    if argstr:
        pos = spec.position
        if pos is not None:
            manhelpstr += wrap(
                'argument: ``%s``, position: %s' % (argstr, pos),
                HELP_LINEWIDTH,
                initial_indent='\t\t',
                subsequent_indent='\t\t')
        else:
            manhelpstr += wrap(
                'argument: ``%s``' % argstr,
                HELP_LINEWIDTH,
                initial_indent='\t\t',
                subsequent_indent='\t\t')

    if xor:
        line = '%s' % ', '.join(xor)
        manhelpstr += wrap(
            line,
            HELP_LINEWIDTH,
            initial_indent='\t\tmutually_exclusive: ',
            subsequent_indent='\t\t  ')

    if requires:
        others = [field for field in requires if field != name]
        line = '%s' % ', '.join(others)
        manhelpstr += wrap(
            line,
            HELP_LINEWIDTH,
            initial_indent='\t\trequires: ',
            subsequent_indent='\t\t  ')
    return manhelpstr<|MERGE_RESOLUTION|>--- conflicted
+++ resolved
@@ -7,13 +7,6 @@
 ......................................................
 
 """
-<<<<<<< HEAD
-=======
-from __future__ import (print_function, division, unicode_literals,
-                        absolute_import)
-from builtins import object, str
-
->>>>>>> 2b124a95
 import os
 from copy import deepcopy
 from textwrap import wrap

--- conflicted
+++ resolved
@@ -3,14 +3,6 @@
 """Simple utility to pull in all the testing functions we're likely to use.
 """
 
-<<<<<<< HEAD
-from numpy.testing import *
-from numpy.testing.decorators import *
-from nose.tools import assert_true, assert_false, assert_not_equal
-from nose import SkipTest
-
-from utils import *
-=======
 import os
 
 import numpy as np
@@ -53,5 +45,4 @@
     if not os.path.exists(outfile):
         raise IOError('%s empty data file does NOT exist'%(outfile))
     
-    return outfile 
->>>>>>> fcc45ef5
+    return outfile 